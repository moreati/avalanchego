// (c) 2019-2020, Ava Labs, Inc. All rights reserved.
// See the file LICENSE for licensing terms.

package genesis

import (
	"errors"
	"fmt"
	"time"

	"github.com/ava-labs/gecko/ids"
	"github.com/ava-labs/gecko/utils/codec"
	"github.com/ava-labs/gecko/utils/constants"
	"github.com/ava-labs/gecko/utils/formatting"
	"github.com/ava-labs/gecko/utils/json"
	"github.com/ava-labs/gecko/utils/units"
	"github.com/ava-labs/gecko/utils/wrappers"
	"github.com/ava-labs/gecko/vms/avm"
	"github.com/ava-labs/gecko/vms/nftfx"
	"github.com/ava-labs/gecko/vms/platformvm"
	"github.com/ava-labs/gecko/vms/propertyfx"
	"github.com/ava-labs/gecko/vms/secp256k1fx"
)

// ID of the EVM VM
var (
	EVMID = ids.NewID([32]byte{'e', 'v', 'm'})
)

// Genesis returns the genesis data of the Platform Chain.
//
// Since an Avalanche network has exactly one Platform Chain, and the Platform
// Chain defines the genesis state of the network (who is staking, which chains
// exist, etc.), defining the genesis state of the Platform Chain is the same as
// defining the genesis state of the network.
//
// The ID of the new network is [networkID].

// FromConfig returns:
// 1) The byte representation of the genesis state of the platform chain
//    (ie the genesis state of the network)
// 2) The asset ID of AVAX
func FromConfig(config *Config) ([]byte, ids.ID, error) {
	if err := config.init(); err != nil {
		return nil, ids.ID{}, err
	}

	// Specify the genesis state of the AVM
	avmArgs := avm.BuildGenesisArgs{}
	{
		avax := avm.AssetDefinition{
			Name:         "AVAX",
			Symbol:       "AVAX",
			Denomination: 9,
			InitialState: map[string][]interface{}{},
		}

		if len(config.MintAddresses) > 0 {
<<<<<<< HEAD
			ava.InitialState["variableCap"] = []interface{}{avm.Owners{
=======
			minters, err := formatting.CB58ToBech32Addresses(hrp, config.MintAddresses)
			if err != nil {
				return nil, ids.ID{}, err
			}
			avax.InitialState["variableCap"] = []interface{}{avm.Owners{
>>>>>>> ba9f7426
				Threshold: 1,
				Minters:   config.MintAddresses,
			}}
		}
<<<<<<< HEAD
		for _, addr := range config.FundedAddresses {
			ava.InitialState["fixedCap"] = append(ava.InitialState["fixedCap"], avm.Holder{
				Amount:  json.Uint64(45 * units.MegaAva),
=======
		funded, err := formatting.CB58ToBech32Addresses(hrp, config.FundedAddresses)
		if err != nil {
			return nil, ids.ID{}, err
		}
		for _, addr := range funded {
			avax.InitialState["fixedCap"] = append(avax.InitialState["fixedCap"], avm.Holder{
				Amount:  json.Uint64(45 * units.MegaAvax),
>>>>>>> ba9f7426
				Address: addr,
			})
		}

		avmArgs.GenesisData = map[string]avm.AssetDefinition{
			"AVAX": avax, // The AVM starts out with one asset: AVAX
		}
	}
	avmReply := avm.BuildGenesisReply{}

	avmSS := avm.StaticService{}
	err := avmSS.BuildGenesis(nil, &avmArgs, &avmReply)
	if err != nil {
		return nil, ids.ID{}, err
	}

	avaxAssetID, err := AVAXAssetID(avmReply.Bytes.Bytes)
	if err != nil {
		return nil, ids.ID{}, fmt.Errorf("couldn't generate AVAX asset ID: %w", err)
	}

<<<<<<< HEAD
=======
	// Specify the genesis state of the simple payments DAG
	spdagvmArgs := spdagvm.BuildGenesisArgs{}
	for _, addr := range config.ParsedFundedAddresses {
		spdagvmArgs.Outputs = append(spdagvmArgs.Outputs,
			spdagvm.APIOutput{
				Amount:    json.Uint64(20 * units.KiloAvax),
				Threshold: 1,
				Addresses: []ids.ShortID{addr},
			},
		)
	}

	spdagvmReply := spdagvm.BuildGenesisReply{}
	spdagvmSS := spdagvm.StaticService{}
	if err := spdagvmSS.BuildGenesis(nil, &spdagvmArgs, &spdagvmReply); err != nil {
		return nil, ids.ID{}, fmt.Errorf("problem creating simple payments DAG: %w", err)
	}

	// Specify the genesis state of the simple payments chain
	spchainvmArgs := spchainvm.BuildGenesisArgs{}
	for _, addr := range config.ParsedFundedAddresses {
		spchainvmArgs.Accounts = append(spchainvmArgs.Accounts,
			spchainvm.APIAccount{
				Address: addr,
				Balance: json.Uint64(20 * units.KiloAvax),
			},
		)
	}
	spchainvmReply := spchainvm.BuildGenesisReply{}

	spchainvmSS := spchainvm.StaticService{}
	if err := spchainvmSS.BuildGenesis(nil, &spchainvmArgs, &spchainvmReply); err != nil {
		return nil, ids.ID{}, fmt.Errorf("problem creating simple payments chain: %w", err)
	}

>>>>>>> ba9f7426
	// Specify the initial state of the Platform Chain
	platformvmArgs := platformvm.BuildGenesisArgs{
		NetworkID:   json.Uint32(config.NetworkID),
		AvaxAssetID: avaxAssetID,
	}
	for _, addr := range config.FundedAddresses {
		platformvmArgs.UTXOs = append(platformvmArgs.UTXOs,
			platformvm.APIUTXO{
				Address: addr,
				Amount:  json.Uint64(20 * units.KiloAvax),
			},
		)
	}

	genesisTime := time.Date(
		/*year=*/ 2019,
		/*month=*/ time.November,
		/*day=*/ 1,
		/*hour=*/ 0,
		/*minute=*/ 0,
		/*second=*/ 0,
		/*nano-second=*/ 0,
		/*location=*/ time.UTC,
	)
	stakingDuration := 365 * 24 * time.Hour // ~ 1 year
	endStakingTime := genesisTime.Add(stakingDuration)

	for i, validatorID := range config.ParsedStakerIDs {
<<<<<<< HEAD
		weight := json.Uint64(20 * units.KiloAva)
		destAddr := config.FundedAddresses[i%len(config.FundedAddresses)]
=======
		weight := json.Uint64(20 * units.KiloAvax)
		funded, err := formatting.CB58ToBech32Addresses(hrp, config.FundedAddresses)
		if err != nil {
			return nil, ids.ID{}, err
		}
		destAddr := funded[i%len(funded)]
>>>>>>> ba9f7426
		platformvmArgs.Validators = append(platformvmArgs.Validators,
			platformvm.FormattedAPIDefaultSubnetValidator{
				FormattedAPIValidator: platformvm.FormattedAPIValidator{
					StartTime: json.Uint64(genesisTime.Unix()),
					EndTime:   json.Uint64(endStakingTime.Unix()),
					Weight:    &weight,
					ID:        validatorID.PrefixedString(constants.NodeIDPrefix),
				},
				Destination: destAddr,
			},
		)
	}

	// Specify the chains that exist upon this network's creation
	platformvmArgs.Chains = []platformvm.APIChain{
		{
			GenesisData: avmReply.Bytes,
			SubnetID:    constants.DefaultSubnetID,
			VMID:        avm.ID,
			FxIDs: []ids.ID{
				secp256k1fx.ID,
				nftfx.ID,
				propertyfx.ID,
			},
			Name: "X-Chain",
		},
		{
			GenesisData: formatting.CB58{Bytes: config.EVMBytes},
			SubnetID:    constants.DefaultSubnetID,
			VMID:        EVMID,
			Name:        "C-Chain",
		},
	}

	platformvmArgs.Time = json.Uint64(genesisTime.Unix())
	platformvmReply := platformvm.BuildGenesisReply{}

	platformvmSS := platformvm.StaticService{}
	if err := platformvmSS.BuildGenesis(nil, &platformvmArgs, &platformvmReply); err != nil {
		return nil, ids.ID{}, fmt.Errorf("problem while building platform chain's genesis state: %w", err)
	}

	return platformvmReply.Bytes.Bytes, avaxAssetID, nil
}

// Genesis returns:
// 1) The byte representation of the genesis state of the platform chain
//    (ie the genesis state of the network)
// 2) The asset ID of AVAX
func Genesis(networkID uint32) ([]byte, ids.ID, error) {
	return FromConfig(GetConfig(networkID))
}

// VMGenesis ...
func VMGenesis(networkID uint32, vmID ids.ID) (*platformvm.DecisionTx, error) {
	genesisBytes, _, err := Genesis(networkID)
	if err != nil {
		return nil, err
	}
	genesis := platformvm.Genesis{}
	if err := platformvm.Codec.Unmarshal(genesisBytes, &genesis); err != nil {
		return nil, fmt.Errorf("couldn't unmarshal genesis bytes due to: %w", err)
	}
	if err := genesis.Initialize(); err != nil {
		return nil, err
	}
	for _, chain := range genesis.Chains {
		uChain := chain.UnsignedDecisionTx.(*platformvm.UnsignedCreateChainTx)
		if uChain.VMID.Equals(vmID) {
			return chain, nil
		}
	}
	return nil, fmt.Errorf("couldn't find blockchain with VM ID %s", vmID)
}

// AVAXAssetID ...
func AVAXAssetID(avmGenesisBytes []byte) (ids.ID, error) {
	c := codec.NewDefault()
	errs := wrappers.Errs{}
	errs.Add(
		c.RegisterType(&avm.BaseTx{}),
		c.RegisterType(&avm.CreateAssetTx{}),
		c.RegisterType(&avm.OperationTx{}),
		c.RegisterType(&avm.ImportTx{}),
		c.RegisterType(&avm.ExportTx{}),
		c.RegisterType(&secp256k1fx.TransferInput{}),
		c.RegisterType(&secp256k1fx.MintOutput{}),
		c.RegisterType(&secp256k1fx.TransferOutput{}),
		c.RegisterType(&secp256k1fx.MintOperation{}),
		c.RegisterType(&secp256k1fx.Credential{}),
	)
	if errs.Errored() {
		return ids.ID{}, errs.Err
	}

	genesis := avm.Genesis{}
	if err := c.Unmarshal(avmGenesisBytes, &genesis); err != nil {
		return ids.ID{}, err
	}

	if len(genesis.Txs) == 0 {
		return ids.ID{}, errors.New("genesis creates no transactions")
	}
	genesisTx := genesis.Txs[0]

	tx := avm.Tx{UnsignedTx: &genesisTx.CreateAssetTx}
	txBytes, err := c.Marshal(&tx)
	if err != nil {
		return ids.ID{}, err
	}
	tx.Initialize(txBytes)

	return tx.ID(), nil
}<|MERGE_RESOLUTION|>--- conflicted
+++ resolved
@@ -56,32 +56,14 @@
 		}
 
 		if len(config.MintAddresses) > 0 {
-<<<<<<< HEAD
-			ava.InitialState["variableCap"] = []interface{}{avm.Owners{
-=======
-			minters, err := formatting.CB58ToBech32Addresses(hrp, config.MintAddresses)
-			if err != nil {
-				return nil, ids.ID{}, err
-			}
 			avax.InitialState["variableCap"] = []interface{}{avm.Owners{
->>>>>>> ba9f7426
 				Threshold: 1,
 				Minters:   config.MintAddresses,
 			}}
 		}
-<<<<<<< HEAD
 		for _, addr := range config.FundedAddresses {
-			ava.InitialState["fixedCap"] = append(ava.InitialState["fixedCap"], avm.Holder{
-				Amount:  json.Uint64(45 * units.MegaAva),
-=======
-		funded, err := formatting.CB58ToBech32Addresses(hrp, config.FundedAddresses)
-		if err != nil {
-			return nil, ids.ID{}, err
-		}
-		for _, addr := range funded {
 			avax.InitialState["fixedCap"] = append(avax.InitialState["fixedCap"], avm.Holder{
 				Amount:  json.Uint64(45 * units.MegaAvax),
->>>>>>> ba9f7426
 				Address: addr,
 			})
 		}
@@ -103,44 +85,6 @@
 		return nil, ids.ID{}, fmt.Errorf("couldn't generate AVAX asset ID: %w", err)
 	}
 
-<<<<<<< HEAD
-=======
-	// Specify the genesis state of the simple payments DAG
-	spdagvmArgs := spdagvm.BuildGenesisArgs{}
-	for _, addr := range config.ParsedFundedAddresses {
-		spdagvmArgs.Outputs = append(spdagvmArgs.Outputs,
-			spdagvm.APIOutput{
-				Amount:    json.Uint64(20 * units.KiloAvax),
-				Threshold: 1,
-				Addresses: []ids.ShortID{addr},
-			},
-		)
-	}
-
-	spdagvmReply := spdagvm.BuildGenesisReply{}
-	spdagvmSS := spdagvm.StaticService{}
-	if err := spdagvmSS.BuildGenesis(nil, &spdagvmArgs, &spdagvmReply); err != nil {
-		return nil, ids.ID{}, fmt.Errorf("problem creating simple payments DAG: %w", err)
-	}
-
-	// Specify the genesis state of the simple payments chain
-	spchainvmArgs := spchainvm.BuildGenesisArgs{}
-	for _, addr := range config.ParsedFundedAddresses {
-		spchainvmArgs.Accounts = append(spchainvmArgs.Accounts,
-			spchainvm.APIAccount{
-				Address: addr,
-				Balance: json.Uint64(20 * units.KiloAvax),
-			},
-		)
-	}
-	spchainvmReply := spchainvm.BuildGenesisReply{}
-
-	spchainvmSS := spchainvm.StaticService{}
-	if err := spchainvmSS.BuildGenesis(nil, &spchainvmArgs, &spchainvmReply); err != nil {
-		return nil, ids.ID{}, fmt.Errorf("problem creating simple payments chain: %w", err)
-	}
-
->>>>>>> ba9f7426
 	// Specify the initial state of the Platform Chain
 	platformvmArgs := platformvm.BuildGenesisArgs{
 		NetworkID:   json.Uint32(config.NetworkID),
@@ -169,17 +113,8 @@
 	endStakingTime := genesisTime.Add(stakingDuration)
 
 	for i, validatorID := range config.ParsedStakerIDs {
-<<<<<<< HEAD
-		weight := json.Uint64(20 * units.KiloAva)
+		weight := json.Uint64(20 * units.KiloAvax)
 		destAddr := config.FundedAddresses[i%len(config.FundedAddresses)]
-=======
-		weight := json.Uint64(20 * units.KiloAvax)
-		funded, err := formatting.CB58ToBech32Addresses(hrp, config.FundedAddresses)
-		if err != nil {
-			return nil, ids.ID{}, err
-		}
-		destAddr := funded[i%len(funded)]
->>>>>>> ba9f7426
 		platformvmArgs.Validators = append(platformvmArgs.Validators,
 			platformvm.FormattedAPIDefaultSubnetValidator{
 				FormattedAPIValidator: platformvm.FormattedAPIValidator{
