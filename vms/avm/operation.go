// (c) 2019-2020, Ava Labs, Inc. All rights reserved.
// See the file LICENSE for licensing terms.

package avm

import (
	"bytes"
	"errors"
	"sort"

	"github.com/ava-labs/gecko/utils"
	"github.com/ava-labs/gecko/vms/components/ava"
	"github.com/ava-labs/gecko/vms/components/codec"
	"github.com/ava-labs/gecko/vms/components/verify"
)

var (
	errNilOperation   = errors.New("nil operation is not valid")
	errEmptyOperation = errors.New("empty operation is not valid")
)

// Operation ...
type Operation struct {
	ava.Asset `serialize:"true"`

<<<<<<< HEAD
	Ins  []*OperableInput    `serialize:"true"`
	Outs []verify.Verifiable `serialize:"true"`
=======
	Ins  []*OperableInput    `serialize:"true" json:"inputs"`
	Outs []verify.Verifiable `serialize:"true" json:"outputs"`
>>>>>>> 3847e64a
}

// Verify implements the verify.Verifiable interface
func (op *Operation) Verify(c codec.Codec) error {
	switch {
	case op == nil:
		return errNilOperation
	case len(op.Ins) == 0 && len(op.Outs) == 0:
		return errEmptyOperation
	}

	for _, in := range op.Ins {
		if err := in.Verify(); err != nil {
			return err
		}
	}
	if !isSortedAndUniqueOperableInputs(op.Ins) {
		return errInputsNotSortedUnique
	}

	for _, out := range op.Outs {
		if err := out.Verify(); err != nil {
			return err
		}
	}
	if !isSortedVerifiables(op.Outs, c) {
		return errOutputsNotSorted
	}

	return op.Asset.Verify()
}

type innerSortOperation struct {
	ops   []*Operation
	codec codec.Codec
}

func (ops *innerSortOperation) Less(i, j int) bool {
	iOp := ops.ops[i]
	jOp := ops.ops[j]

	iBytes, err := ops.codec.Marshal(iOp)
	if err != nil {
		return false
	}
	jBytes, err := ops.codec.Marshal(jOp)
	if err != nil {
		return false
	}
	return bytes.Compare(iBytes, jBytes) == -1
}
func (ops *innerSortOperation) Len() int      { return len(ops.ops) }
func (ops *innerSortOperation) Swap(i, j int) { o := ops.ops; o[j], o[i] = o[i], o[j] }

func sortOperations(ops []*Operation, c codec.Codec) {
	sort.Sort(&innerSortOperation{ops: ops, codec: c})
}
func isSortedAndUniqueOperations(ops []*Operation, c codec.Codec) bool {
	return utils.IsSortedAndUnique(&innerSortOperation{ops: ops, codec: c})
}<|MERGE_RESOLUTION|>--- conflicted
+++ resolved
@@ -23,13 +23,8 @@
 type Operation struct {
 	ava.Asset `serialize:"true"`
 
-<<<<<<< HEAD
-	Ins  []*OperableInput    `serialize:"true"`
-	Outs []verify.Verifiable `serialize:"true"`
-=======
 	Ins  []*OperableInput    `serialize:"true" json:"inputs"`
 	Outs []verify.Verifiable `serialize:"true" json:"outputs"`
->>>>>>> 3847e64a
 }
 
 // Verify implements the verify.Verifiable interface
