// (c) 2019-2020, Ava Labs, Inc. All rights reserved.
// See the file LICENSE for licensing terms.

package platformvm

import (
	"errors"
	"fmt"
	"net/http"
	"time"

<<<<<<< HEAD
	"github.com/ava-labs/gecko/vms/components/ava"

	"github.com/ava-labs/gecko/api"
=======
	"github.com/ava-labs/gecko/utils/constants"

	"github.com/ava-labs/gecko/database"
>>>>>>> 99d8f914
	"github.com/ava-labs/gecko/ids"
	"github.com/ava-labs/gecko/utils/crypto"
	"github.com/ava-labs/gecko/utils/formatting"
	"github.com/ava-labs/gecko/utils/json"
	"github.com/ava-labs/gecko/utils/math"
	"github.com/ava-labs/gecko/vms/avm"
	"github.com/ava-labs/gecko/vms/secp256k1fx"
)

var (
	errMissingDecisionBlock = errors.New("should have a decision block within the past two blocks")
	errNoFunds              = errors.New("no spendable funds were found")
	errNoUsername           = errors.New("argument 'username' not provided")
	errNoPassword           = errors.New("argument 'password' not provided")
	errNoSubnetID           = errors.New("argument 'subnetID' not provided")
	errNoDestination        = errors.New("argument 'destination' not provided")
)

// Service defines the API calls that can be made to the platform chain
type Service struct{ vm *VM }

// GetHeightResponse ...
type GetHeightResponse struct {
	Height json.Uint64 `json:"height"`
}

// GetHeight returns the height of the last accepted block
func (service *Service) GetHeight(r *http.Request, args *struct{}, response *GetHeightResponse) error {
	lastAccepted, err := service.vm.getBlock(service.vm.LastAccepted())
	if err != nil {
		return fmt.Errorf("couldn't get last accepted block: %w", err)
	}
	response.Height = json.Uint64(lastAccepted.Height())
	return nil
}

// ExportKeyArgs are arguments for ExportKey
type ExportKeyArgs struct {
	api.UserPass
	Address string `json:"address"`
}

// ExportKeyReply is the response for ExportKey
type ExportKeyReply struct {
	// The decrypted PrivateKey for the Address provided in the arguments
	PrivateKey formatting.CB58 `json:"privateKey"`
}

// ExportKey returns a private key from the provided user
func (service *Service) ExportKey(r *http.Request, args *ExportKeyArgs, reply *ExportKeyReply) error {
	service.vm.SnowmanVM.Ctx.Log.Info("Platform: ExportKey called")
	db, err := service.vm.SnowmanVM.Ctx.Keystore.GetDatabase(args.Username, args.Password)
	if err != nil {
		return fmt.Errorf("problem retrieving user: %w", err)
	}
	user := user{db: db}
	if address, err := service.vm.ParseAddress(args.Address); err != nil {
		return fmt.Errorf("couldn't parse %s to address: %s", args.Address, err)
	} else if sk, err := user.getKey(address); err != nil {
		return fmt.Errorf("problem retrieving private key: %w", err)
	} else {
		reply.PrivateKey.Bytes = sk.Bytes()
		return nil
	}
}

// ImportKeyArgs are arguments for ImportKey
type ImportKeyArgs struct {
	api.UserPass
	PrivateKey formatting.CB58 `json:"privateKey"`
}

// ImportKeyReply is the response for ImportKey
type ImportKeyReply struct {
	// The address controlled by the PrivateKey provided in the arguments
	Address string `json:"address"`
}

// ImportKey adds a private key to the provided user
func (service *Service) ImportKey(r *http.Request, args *ImportKeyArgs, reply *ImportKeyReply) error {
	service.vm.SnowmanVM.Ctx.Log.Info("Platform: ImportKey called for user '%s'", args.Username)
	db, err := service.vm.SnowmanVM.Ctx.Keystore.GetDatabase(args.Username, args.Password)
	if err != nil {
		return fmt.Errorf("problem retrieving data: %w", err)
	}

	user := user{db: db}

	factory := crypto.FactorySECP256K1R{}
	skIntf, err := factory.ToPrivateKey(args.PrivateKey.Bytes)
	if err != nil {
		return fmt.Errorf("problem parsing private key %s: %w", args.PrivateKey, err)
	}
	sk := skIntf.(*crypto.PrivateKeySECP256K1R)

	if err := user.putAddress(sk); err != nil {
		return fmt.Errorf("problem saving key %w", err)
	}

	reply.Address = service.vm.FormatAddress(sk.PublicKey().Address())
	return nil
}

/*
 ******************************************************
 *************  Balances / Addresses ******************
 ******************************************************
 */

// GetBalanceArgs ...
type GetBalanceArgs struct {
	// Address to get the balance of
	Address string `json:"address"`
}

// GetBalanceResponse ...
type GetBalanceResponse struct {
	// Balance, in nAVAX, of the address
	Balance json.Uint64   `json:"balance"`
	UTXOIDs []*ava.UTXOID `json:"utxoIDs"`
}

// GetBalance gets the balance of an address
func (service *Service) GetBalance(_ *http.Request, args *GetBalanceArgs, response *GetBalanceResponse) error {
	service.vm.SnowmanVM.Ctx.Log.Info("Platform: GetBalance called for address %s", args.Address)

	// Parse to address
	address, err := service.vm.ParseAddress(args.Address)
	if err != nil {
		return fmt.Errorf("couldn't parse argument 'address' to address: %w", err)
	}

	addrSet := ids.ShortSet{}
	addrSet.Add(address)
	utxos, err := service.vm.getUTXOs(service.vm.DB, addrSet)
	if err != nil {
		return fmt.Errorf("couldn't get UTXO set of %s: %w", service.vm.FormatAddress(address), err)
	}
	balance := uint64(0)
	for _, utxo := range utxos {
		out, ok := utxo.Out.(*secp256k1fx.TransferOutput)
		if !ok {
			service.vm.Ctx.Log.Warn("expected UTXO output to be type *secp256k1fx.TransferOutput but is type %T", utxo.Out)
			continue
		}
		balance, err = math.Add64(balance, out.Amount())
		if err != nil {
			return errors.New("overflow while calculating balance")
		}
		response.UTXOIDs = append(response.UTXOIDs, &utxo.UTXOID)
	}
	response.Balance = json.Uint64(balance)
	return nil
}

// CreateAddress creates an address controlled by [args.Username]
// Returns the newly created address
func (service *Service) CreateAddress(_ *http.Request, args *api.UserPass, response *api.AddressResponse) error {
	service.vm.SnowmanVM.Ctx.Log.Info("Platform: CreateAddress called")

	db, err := service.vm.SnowmanVM.Ctx.Keystore.GetDatabase(args.Username, args.Password)
	if err != nil {
		return fmt.Errorf("problem retrieving data: %w", err)
	}
	user := user{db: db}
	factory := crypto.FactorySECP256K1R{}
	key, err := factory.NewPrivateKey()
	if err != nil {
		return fmt.Errorf("couldn't create key: %w", err)
	} else if err := user.putAddress(key.(*crypto.PrivateKeySECP256K1R)); err != nil {
		return fmt.Errorf("problem saving key %w", err)
	}
	response.Address = service.vm.FormatAddress(key.PublicKey().Address())
	return nil
}

// ListAddresses returns the addresses controlled by [args.Username]
func (service *Service) ListAddresses(_ *http.Request, args *api.UserPass, response *api.AddressesResponse) error {
	service.vm.SnowmanVM.Ctx.Log.Info("Platform: ListAddresses called")

	db, err := service.vm.SnowmanVM.Ctx.Keystore.GetDatabase(args.Username, args.Password)
	if err != nil {
		return fmt.Errorf("problem retrieving data: %w", err)
	}
	user := user{db: db}
	addresses, err := user.getAddresses()
	if err != nil {
		return fmt.Errorf("couldn't get addresses: %w", err)
	}
	response.Addresses = make([]string, len(addresses), len(addresses))
	for i, addr := range addresses {
		response.Addresses[i] = service.vm.FormatAddress(addr)
	}
	return nil
}

// GetUTXOsArgs ...
type GetUTXOsArgs struct {
	Addresses []string `json:"addresses"`
}

// GetUTXOsResponse ...
type GetUTXOsResponse struct {
	UTXOs []formatting.CB58 `json:"utxos"`
}

// GetUTXOs returns the UTXOs controlled by the given addresses
func (service *Service) GetUTXOs(_ *http.Request, args *GetUTXOsArgs, response *GetUTXOsResponse) error {
	service.vm.SnowmanVM.Ctx.Log.Info("Platform: ListAddresses called")

	addrSet := ids.ShortSet{}
	for _, addrStr := range args.Addresses {
		addr, err := service.vm.ParseAddress(addrStr)
		if err != nil {
			return fmt.Errorf("can't parse %s to address: %w", addr, err)
		}
		addrSet.Add(addr)
	}

	utxos, err := service.vm.getUTXOs(service.vm.DB, addrSet)
	if err != nil {
		return fmt.Errorf("couldn't get UTXOs: %w", err)
	}

	response.UTXOs = make([]formatting.CB58, len(utxos), len(utxos))
	for i, utxo := range utxos {
		bytes, err := service.vm.codec.Marshal(utxo)
		if err != nil {
			return fmt.Errorf("couldn't serialize UTXO %s: %w", utxo.InputID(), err)
		}
		response.UTXOs[i] = formatting.CB58{Bytes: bytes}
	}
	return nil
}

/*
 ******************************************************
 ******************* Get Subnets **********************
 ******************************************************
 */

// APISubnet is a representation of a subnet used in API calls
type APISubnet struct {
	// ID of the subnet
	ID ids.ID `json:"id"`

	// Each element of [ControlKeys] the address of a public key.
	// A transaction to add a validator to this subnet requires
	// signatures from [Threshold] of these keys to be valid.
	ControlKeys []string    `json:"controlKeys"`
	Threshold   json.Uint16 `json:"threshold"`
}

// GetSubnetsArgs are the arguments to GetSubnet
type GetSubnetsArgs struct {
	// IDs of the subnets to retrieve information about
	// If omitted, gets all subnets
	IDs []ids.ID `json:"ids"`
}

// GetSubnetsResponse is the response from calling GetSubnets
type GetSubnetsResponse struct {
	// Each element is a subnet that exists
	// Null if there are no subnets other than the default subnet
	Subnets []APISubnet `json:"subnets"`
}

// GetSubnets returns the subnets whose ID are in [args.IDs]
// The response will include the default subnet
func (service *Service) GetSubnets(_ *http.Request, args *GetSubnetsArgs, response *GetSubnetsResponse) error {
	service.vm.SnowmanVM.Ctx.Log.Info("Platform: GetSubnets called")
	subnets, err := service.vm.getSubnets(service.vm.DB) // all subnets
	if err != nil {
		return fmt.Errorf("error getting subnets from database: %w", err)
	}

	getAll := len(args.IDs) == 0

	if getAll {
		response.Subnets = make([]APISubnet, len(subnets)+1)
		for i, subnet := range subnets {
			controlAddrs := []string{}
			for _, controlKeyID := range subnet.ControlKeys {
				controlAddrs = append(controlAddrs, service.vm.FormatAddress(controlKeyID))
			}
			response.Subnets[i] = APISubnet{
				ID:          subnet.id,
				ControlKeys: controlAddrs,
				Threshold:   json.Uint16(subnet.Threshold),
			}
		}
		// Include Default Subnet
		response.Subnets[len(subnets)] = APISubnet{
			ID:          constants.DefaultSubnetID,
			ControlKeys: []string{},
			Threshold:   json.Uint16(0),
		}
		return nil
	}

	idsSet := ids.Set{}
	idsSet.Add(args.IDs...)
	for _, subnet := range subnets {
		if idsSet.Contains(subnet.id) {
			controlAddrs := []string{}
			for _, controlKeyID := range subnet.ControlKeys {
				controlAddrs = append(controlAddrs, service.vm.FormatAddress(controlKeyID))
			}
			response.Subnets = append(response.Subnets,
				APISubnet{
					ID:          subnet.id,
					ControlKeys: controlAddrs,
					Threshold:   json.Uint16(subnet.Threshold),
				},
			)
		}
	}
	if idsSet.Contains(constants.DefaultSubnetID) {
		response.Subnets = append(response.Subnets,
			APISubnet{
				ID:          constants.DefaultSubnetID,
				ControlKeys: []string{},
				Threshold:   json.Uint16(0),
			},
		)
	}
	return nil
}

/*
 ******************************************************
 **************** Get/Sample Validators ***************
 ******************************************************
 */

// GetCurrentValidatorsArgs are the arguments for calling GetCurrentValidators
type GetCurrentValidatorsArgs struct {
	// Subnet we're listing the validators of
	// If omitted, defaults to default subnet
	SubnetID ids.ID `json:"subnetID"`
}

// GetCurrentValidatorsReply are the results from calling GetCurrentValidators
type GetCurrentValidatorsReply struct {
	Validators []FormattedAPIValidator `json:"validators"`
}

// GetCurrentValidators returns the list of current validators
func (service *Service) GetCurrentValidators(_ *http.Request, args *GetCurrentValidatorsArgs, reply *GetCurrentValidatorsReply) error {
	service.vm.Ctx.Log.Info("Platform: GetCurrentValidators called")
	if args.SubnetID.IsZero() {
		args.SubnetID = constants.DefaultSubnetID
	}

	validators, err := service.vm.getCurrentValidators(service.vm.DB, args.SubnetID)
	if err != nil {
		return fmt.Errorf("couldn't get validators of subnet with ID %s. Does it exist?", args.SubnetID)
	}

	reply.Validators = make([]FormattedAPIValidator, validators.Len())
	if args.SubnetID.Equals(constants.DefaultSubnetID) {
		for i, tx := range validators.Txs {
			vdr := tx.Vdr()
			weight := json.Uint64(vdr.Weight())
			var address ids.ShortID
			switch tx := tx.(type) {
			case *addDefaultSubnetValidatorTx:
				address = tx.Destination
			case *addDefaultSubnetDelegatorTx:
				address = tx.Destination
			default: // Shouldn't happen
				return fmt.Errorf("couldn't get the destination address of %s", tx.ID())
			}

			reply.Validators[i] = FormattedAPIValidator{
				ID:          vdr.ID().PrefixedString(constants.NodeIDPrefix),
				StartTime:   json.Uint64(tx.StartTime().Unix()),
				EndTime:     json.Uint64(tx.EndTime().Unix()),
				StakeAmount: &weight,
				Address:     service.vm.FormatAddress(address),
			}
		}
	} else {
		for i, tx := range validators.Txs {
			vdr := tx.Vdr()
			weight := json.Uint64(vdr.Weight())
			reply.Validators[i] = FormattedAPIValidator{
				ID:        vdr.ID().PrefixedString(constants.NodeIDPrefix),
				StartTime: json.Uint64(tx.StartTime().Unix()),
				EndTime:   json.Uint64(tx.EndTime().Unix()),
				Weight:    &weight,
			}
		}
	}

	return nil
}

// GetPendingValidatorsArgs are the arguments for calling GetPendingValidators
type GetPendingValidatorsArgs struct {
	// Subnet we're getting the pending validators of
	// If omitted, defaults to default subnet
	SubnetID ids.ID `json:"subnetID"`
}

// GetPendingValidatorsReply are the results from calling GetPendingValidators
type GetPendingValidatorsReply struct {
	Validators []FormattedAPIValidator `json:"validators"`
}

// GetPendingValidators returns the list of current validators
func (service *Service) GetPendingValidators(_ *http.Request, args *GetPendingValidatorsArgs, reply *GetPendingValidatorsReply) error {
	service.vm.Ctx.Log.Info("Platform: GetPendingValidators called")
	if args.SubnetID.IsZero() {
		args.SubnetID = constants.DefaultSubnetID
	}

	validators, err := service.vm.getPendingValidators(service.vm.DB, args.SubnetID)
	if err != nil {
		return fmt.Errorf("couldn't get validators of subnet with ID %s. Does it exist?", args.SubnetID)
	}

	reply.Validators = make([]FormattedAPIValidator, validators.Len())
	for i, tx := range validators.Txs {
		vdr := tx.Vdr()
		weight := json.Uint64(vdr.Weight())
		if args.SubnetID.Equals(constants.DefaultSubnetID) {
			var address ids.ShortID
			switch tx := tx.(type) {
			case *addDefaultSubnetValidatorTx:
				address = tx.Destination
			case *addDefaultSubnetDelegatorTx:
				address = tx.Destination
			default: // Shouldn't happen
				return fmt.Errorf("couldn't get the destination address of %s", tx.ID())
			}
			reply.Validators[i] = FormattedAPIValidator{
				ID:          vdr.ID().PrefixedString(constants.NodeIDPrefix),
				StartTime:   json.Uint64(tx.StartTime().Unix()),
				EndTime:     json.Uint64(tx.EndTime().Unix()),
				StakeAmount: &weight,
				Address:     service.vm.FormatAddress(address),
			}
		} else {
			reply.Validators[i] = FormattedAPIValidator{
				ID:        vdr.ID().PrefixedString(constants.NodeIDPrefix),
				StartTime: json.Uint64(tx.StartTime().Unix()),
				EndTime:   json.Uint64(tx.EndTime().Unix()),
				Weight:    &weight,
			}
		}
	}

	return nil
}

// SampleValidatorsArgs are the arguments for calling SampleValidators
type SampleValidatorsArgs struct {
	// Number of validators in the sample
	Size json.Uint16 `json:"size"`

	// ID of subnet to sample validators from
	// If omitted, defaults to the default subnet
	SubnetID ids.ID `json:"subnetID"`
}

// SampleValidatorsReply are the results from calling Sample
type SampleValidatorsReply struct {
	Validators []ids.ShortID `json:"validators"`
}

// SampleValidators returns a sampling of the list of current validators
func (service *Service) SampleValidators(_ *http.Request, args *SampleValidatorsArgs, reply *SampleValidatorsReply) error {
	service.vm.Ctx.Log.Info("Platform: SampleValidators called with Size = %d", args.Size)
	if args.SubnetID.IsZero() {
		args.SubnetID = constants.DefaultSubnetID
	}

	validators, ok := service.vm.validators.GetValidatorSet(args.SubnetID)
	if !ok {
		return fmt.Errorf("couldn't get validators of subnet with ID %s. Does it exist?", args.SubnetID)
	}

	sample := validators.Sample(int(args.Size))
	if setLen := len(sample); setLen != int(args.Size) {
		return fmt.Errorf("current number of validators (%d) is insufficient to sample %d validators", setLen, args.Size)
	}

	reply.Validators = make([]ids.ShortID, int(args.Size))
	for i, vdr := range sample {
		reply.Validators[i] = vdr.ID()
	}
	ids.SortShortIDs(reply.Validators)

	return nil
}

/*
 ******************************************************
 ************ Add Validators to Subnets ***************
 ******************************************************
 */

// AddDefaultSubnetValidatorArgs are the arguments to AddDefaultSubnetValidator
type AddDefaultSubnetValidatorArgs struct {
	FormattedAPIDefaultSubnetValidator

	api.UserPass
}

// AddDefaultSubnetValidator returns an unsigned transaction to add a validator to the default subnet
// The returned unsigned transaction should be signed using Sign()
func (service *Service) AddDefaultSubnetValidator(_ *http.Request, args *AddDefaultSubnetValidatorArgs, reply *api.TxIDResponse) error {
	service.vm.Ctx.Log.Info("Platform: AddDefaultSubnetValidator called")
	switch {
<<<<<<< HEAD
	case args.ID.IsZero(): // If ID unspecified, use this node's ID as validator ID
		args.ID = service.vm.Ctx.NodeID
	case args.Destination == "":
		return errNoDestination
=======
	case args.PayerNonce == 0:
		return fmt.Errorf("sender's next nonce not specified")
>>>>>>> 99d8f914
	case int64(args.StartTime) < time.Now().Unix():
		return fmt.Errorf("start time must be in the future")
	}

	var nodeID ids.ShortID
	if args.ID == "" {
		nodeID = service.vm.Ctx.NodeID
	} else {
		nID, err := ids.ShortFromPrefixedString(args.ID, constants.NodeIDPrefix)
		if err != nil {
			return err
		}
		nodeID = nID
	}

	destination, err := service.vm.ParseAddress(args.Destination)
	if err != nil {
		return fmt.Errorf("problem while parsing destination: %w", err)
	}

	// Get the keys controlled by the user
	db, err := service.vm.Ctx.Keystore.GetDatabase(args.Username, args.Password)
	if err != nil {
		return fmt.Errorf("problem retrieving user '%s': %w", args.Username, err)
	}
	user := user{db: db}
	privKeys, err := user.getKeys()
	if err != nil {
		return fmt.Errorf("couldn't get addresses controlled by the user: %w", err)
	}

	// Create the transaction
<<<<<<< HEAD
	tx, err := service.vm.newAddDefaultSubnetValidatorTx(
		uint64(args.weight()),          // Stake amount
		uint64(args.StartTime),         // Start time
		uint64(args.EndTime),           // End time
		args.ID,                        // Node ID
		destination,                    // Destination
		uint32(args.DelegationFeeRate), // Shares
		privKeys,                       // Private keys
	)
=======
	tx := addDefaultSubnetValidatorTx{UnsignedAddDefaultSubnetValidatorTx: UnsignedAddDefaultSubnetValidatorTx{
		DurationValidator: DurationValidator{
			Validator: Validator{
				NodeID: nodeID,
				Wght:   args.weight(),
			},
			Start: uint64(args.StartTime),
			End:   uint64(args.EndTime),
		},
		Nonce:       uint64(args.PayerNonce),
		Destination: destination,
		NetworkID:   service.vm.Ctx.NetworkID,
		Shares:      uint32(args.DelegationFeeRate),
	}}

	txBytes, err := Codec.Marshal(genericTx{Tx: &tx})
>>>>>>> 99d8f914
	if err != nil {
		return fmt.Errorf("couldn't create tx: %w", err)
	}
	if err := tx.SyntacticVerify(); err != nil {
		return err
	}

	reply.TxID = tx.ID()
	return service.vm.issueTx(tx)
}

// AddDefaultSubnetDelegatorArgs are the arguments to AddDefaultSubnetDelegator
type AddDefaultSubnetDelegatorArgs struct {
	APIValidator
	api.UserPass
	Destination string `json:"destination"`
}

// AddDefaultSubnetDelegator returns an unsigned transaction to add a delegator
// to the default subnet
// The returned unsigned transaction should be signed using Sign()
func (service *Service) AddDefaultSubnetDelegator(_ *http.Request, args *AddDefaultSubnetDelegatorArgs, reply *api.TxIDResponse) error {
	service.vm.Ctx.Log.Info("Platform: AddDefaultSubnetDelegator called")
	switch {
	case args.ID.IsZero(): // If ID unspecified, use this node's ID as validator ID
		args.ID = service.vm.Ctx.NodeID
	case int64(args.StartTime) < time.Now().Unix():
		return fmt.Errorf("start time must be in the future")
	case args.Destination == "":
		return errNoDestination
	}

	destination, err := service.vm.ParseAddress(args.Destination)
	if err != nil {
		return fmt.Errorf("problem parsing 'destination': %w", err)
	}

	// Get the keys controlled by the user
	db, err := service.vm.Ctx.Keystore.GetDatabase(args.Username, args.Password)
	if err != nil {
		return fmt.Errorf("problem retrieving user '%s': %w", args.Username, err)
	}
	user := user{db: db}
	privKeys, err := user.getKeys()
	if err != nil {
		return fmt.Errorf("couldn't get addresses controlled by the user: %w", err)
	}

	// Create the transaction
	tx, err := service.vm.newAddDefaultSubnetDelegatorTx(
		uint64(args.weight()),  // Stake amount
		uint64(args.StartTime), // Start time
		uint64(args.EndTime),   // End time
		args.ID,                // Node ID
		destination,            // Destination
		privKeys,               // Private keys
	)
	if err != nil {
		return fmt.Errorf("couldn't create tx: %w", err)
	}
	if err := tx.SyntacticVerify(); err != nil {
		return err
	}

	reply.TxID = tx.ID()
	return service.vm.issueTx(tx)
}

// AddNonDefaultSubnetValidatorArgs are the arguments to AddNonDefaultSubnetValidator
type AddNonDefaultSubnetValidatorArgs struct {
	APIValidator
	api.UserPass
	// ID of subnet to validate
	SubnetID string `json:"subnetID"`
}

// AddNonDefaultSubnetValidator adds a validator to a subnet other than the default subnet
// Returns the unsigned transaction, which must be signed using Sign
func (service *Service) AddNonDefaultSubnetValidator(_ *http.Request, args *AddNonDefaultSubnetValidatorArgs, response *api.TxIDResponse) error {
	service.vm.SnowmanVM.Ctx.Log.Info("Platform: AddNonDefaultSubnetValidator called")
	switch {
	case args.SubnetID == "":
		return errNoSubnetID
	}

	subnetID, err := ids.FromString(args.SubnetID)
	if err != nil {
		return fmt.Errorf("problem parsing subnetID '%s': %w", args.SubnetID, err)
	}
<<<<<<< HEAD
	if subnetID.Equals(DefaultSubnetID) {
		return errors.New("non-default subnet validator attempts to validate default subnet")
	}

	// Get the keys controlled by the user
	db, err := service.vm.Ctx.Keystore.GetDatabase(args.Username, args.Password)
	if err != nil {
		return fmt.Errorf("problem retrieving user '%s': %w", args.Username, err)
	}
	user := user{db: db}
	keys, err := user.getKeys()
=======

	if subnetID.Equals(constants.DefaultSubnetID) {
		return errNonDSUsesDS
	}

	tx := addNonDefaultSubnetValidatorTx{
		UnsignedAddNonDefaultSubnetValidatorTx: UnsignedAddNonDefaultSubnetValidatorTx{
			SubnetValidator: SubnetValidator{
				DurationValidator: DurationValidator{
					Validator: Validator{
						NodeID: args.APIValidator.ID,
						Wght:   args.weight(),
					},
					Start: uint64(args.StartTime),
					End:   uint64(args.EndTime),
				},
				Subnet: subnetID,
			},
			NetworkID: service.vm.Ctx.NetworkID,
			Nonce:     uint64(args.PayerNonce),
		},
		ControlSigs: nil,
		PayerSig:    [crypto.SECP256K1RSigLen]byte{},
		vm:          nil,
		id:          ids.ID{},
		senderID:    ids.ShortID{},
		bytes:       nil,
	}

	txBytes, err := Codec.Marshal(genericTx{Tx: &tx})
>>>>>>> 99d8f914
	if err != nil {
		return fmt.Errorf("couldn't get addresses controlled by the user: %w", err)
	}

	// Create the transaction
	tx, err := service.vm.newAddNonDefaultSubnetValidatorTx(
		uint64(args.weight()),  // Stake amount
		uint64(args.StartTime), // Start time
		uint64(args.EndTime),   // End time
		args.ID,                // Node ID
		subnetID,               // Subnet ID
		keys,                   // Control keys
		keys,                   // Keys for paying the fee
	)
	if err != nil {
		return fmt.Errorf("couldn't create tx: %w", err)
	}
	if err := tx.SyntacticVerify(); err != nil {
		return err
	}

	response.TxID = tx.ID()
	return service.vm.issueTx(tx)
}

// CreateSubnetArgs are the arguments to CreateSubnet
type CreateSubnetArgs struct {
	// The ID member of APISubnet is ignored
	APISubnet
	api.UserPass
}

// CreateSubnet returns an unsigned transaction to create a new subnet.
// The unsigned transaction must be signed with the key of [args.Payer]
func (service *Service) CreateSubnet(_ *http.Request, args *CreateSubnetArgs, response *api.TxIDResponse) error {
	service.vm.Ctx.Log.Info("Platform: CreateSubnet called")

	controlKeys := []ids.ShortID{}
	for _, controlKey := range args.ControlKeys {
		controlKeyID, err := service.vm.ParseAddress(controlKey)
		if err != nil {
			return fmt.Errorf("problem parsing control key '%s': %w", controlKey, err)
		}
		controlKeys = append(controlKeys, controlKeyID)
	}

	// Get the keys controlled by the user
	db, err := service.vm.Ctx.Keystore.GetDatabase(args.Username, args.Password)
	if err != nil {
		return fmt.Errorf("problem retrieving user '%s': %w", args.Username, err)
	}
	user := user{db: db}
	privKeys, err := user.getKeys()
	if err != nil {
		return fmt.Errorf("couldn't get addresses controlled by the user: %w", err)
	}

	// Create the transaction
	tx, err := service.vm.newCreateSubnetTx(
		controlKeys,            // Control Keys
		uint16(args.Threshold), // Threshold
		privKeys,               // Private keys
	)
	if err != nil {
		return fmt.Errorf("couldn't create tx: %w", err)
	}
	if err := tx.SyntacticVerify(); err != nil {
		return err
	}

	response.TxID = tx.ID()
	return service.vm.issueTx(tx)
}

// ExportAVAArgs are the arguments to ExportAVA
type ExportAVAArgs struct {
	api.UserPass
	// X-Chain address (without prepended X-) that will receive the exported AVA
	// TODO: Allow user to prepend X-
	To ids.ShortID `json:"to"`
	// Amount of nAVA to send
	Amount json.Uint64 `json:"amount"`
}

// ExportAVA exports AVAX from the P-Chain to the X-Chain
// It must be imported on the X-Chain to complete the transfer
func (service *Service) ExportAVA(_ *http.Request, args *ExportAVAArgs, response *api.TxIDResponse) error {
	service.vm.Ctx.Log.Info("Platform: ExportAVA called")
	switch {
	case uint64(args.Amount) == 0:
		return errors.New("argument 'amount' must be > 0")
	}

	// Get this user's data
	db, err := service.vm.Ctx.Keystore.GetDatabase(args.Username, args.Password)
	if err != nil {
		return fmt.Errorf("problem retrieving user '%s': %w", args.Username, err)
	}
	user := user{db: db}
	if privKeys, err := user.getKeys(); err != nil {
		return fmt.Errorf("couldn't get addresses controlled by the user: %w", err)
	} else if tx, err := service.vm.newExportTx( // Create the transaction
		uint64(args.Amount), // Amount
		args.To,             // X-Chain address
		privKeys,            // Private keys
	); err != nil {
		return fmt.Errorf("couldn't create tx: %w", err)
	} else if err := tx.SyntacticVerify(); err != nil {
		return err
	} else {
		response.TxID = tx.ID()
		return service.vm.issueTx(tx)
	}
}

// ImportAVAArgs are the arguments to ImportAVA
type ImportAVAArgs struct {
	api.UserPass
	// The address that will receive the imported funds
	To string `json:"to"`
}

// ImportAVA returns an unsigned transaction to import AVA from the X-Chain.
// The AVA must have already been exported from the X-Chain.
func (service *Service) ImportAVA(_ *http.Request, args *ImportAVAArgs, response *api.TxIDResponse) error {
	service.vm.Ctx.Log.Info("Platform: ImportAVA called")

	// Get the user's info
	db, err := service.vm.Ctx.Keystore.GetDatabase(args.Username, args.Password)
	if err != nil {
		return fmt.Errorf("couldn't get user '%s': %w", args.Username, err)
	}
	user := user{db: db}

<<<<<<< HEAD
	if to, err := service.vm.ParseAddress(args.To); err != nil { // Parse address
		return fmt.Errorf("couldn't parse argument 'to' to an address: %w", err)
	} else if privKeys, err := user.getKeys(); err != nil { // Get keys
		return fmt.Errorf("couldn't get keys controlled by the user: %w", err)
	} else if recipientKey, err := user.getKey(to); err != nil {
		return fmt.Errorf("user does not have the key that controls address %s", service.vm.FormatAddress(to))
	} else if tx, err := service.vm.newImportTx(privKeys, recipientKey); err != nil {
=======
	kc := secp256k1fx.NewKeychain()
	key, err := user.getKey(toID)
	if err != nil {
		return errDB
	}
	kc.Add(key)

	addrSet := ids.Set{}
	addrSet.Add(ids.NewID(hashing.ComputeHash256Array(toID.Bytes())))

	utxos, err := service.vm.GetAtomicUTXOs(addrSet)
	if err != nil {
		return fmt.Errorf("problem retrieving user's atomic UTXOs: %w", err)
	}

	amount := uint64(0)
	time := service.vm.clock.Unix()

	ins := []*ava.TransferableInput{}
	keys := [][]*crypto.PrivateKeySECP256K1R{}
	for _, utxo := range utxos {
		if !utxo.AssetID().Equals(service.vm.ava) {
			continue
		}
		inputIntf, signers, err := kc.Spend(utxo.Out, time)
		if err != nil {
			continue
		}
		input, ok := inputIntf.(ava.TransferableIn)
		if !ok {
			continue
		}
		spent, err := math.Add64(amount, input.Amount())
		if err != nil {
			return err
		}
		amount = spent

		in := &ava.TransferableInput{
			UTXOID: utxo.UTXOID,
			Asset:  ava.Asset{ID: service.vm.ava},
			In:     input,
		}

		ins = append(ins, in)
		keys = append(keys, signers)
	}

	if amount == 0 {
		return errNoFunds
	}

	ava.SortTransferableInputsWithSigners(ins, keys)

	// Create the transaction
	tx := ImportTx{UnsignedImportTx: UnsignedImportTx{
		NetworkID: service.vm.Ctx.NetworkID,
		Nonce:     uint64(args.PayerNonce),
		Account:   toID,
		Ins:       ins,
	}}

	// TODO: Should we check if tx is already signed?
	unsignedIntf := interface{}(&tx.UnsignedImportTx)
	unsignedTxBytes, err := Codec.Marshal(&unsignedIntf)
	if err != nil {
		return fmt.Errorf("error serializing unsigned tx: %w", err)
	}
	hash := hashing.ComputeHash256(unsignedTxBytes)

	sig, err := key.SignHash(hash)
	if err != nil {
		return errors.New("error while signing")
	}
	copy(tx.Sig[:], sig)

	for _, credKeys := range keys {
		cred := &secp256k1fx.Credential{}
		for _, key := range credKeys {
			sig, err := key.SignHash(hash)
			if err != nil {
				return fmt.Errorf("problem creating transaction: %w", err)
			}
			fixedSig := [crypto.SECP256K1RSigLen]byte{}
			copy(fixedSig[:], sig)

			cred.Sigs = append(cred.Sigs, fixedSig)
		}
		tx.Creds = append(tx.Creds, cred)
	}

	txBytes, err := Codec.Marshal(genericTx{Tx: &tx})
	if err != nil {
		return errCreatingTransaction
	}

	response.Tx.Bytes = txBytes
	return nil
}

// Signs an unsigned or partially signed CreateChainTx with [key]
// If [key] is a control key for the subnet and there is an empty spot in tx.ControlSigs, signs there
// If [key] is a control key for the subnet and there is no empty spot in tx.ControlSigs, signs as payer
// If [key] is not a control key, sign as payer (account controlled by [key] pays the tx fee)
// Sorts tx.ControlSigs before returning
// Assumes each element of tx.ControlSigs is actually a signature, not just empty bytes
func (service *Service) signCreateChainTx(tx *CreateChainTx, key *crypto.PrivateKeySECP256K1R) (*CreateChainTx, error) {
	service.vm.Ctx.Log.Debug("signCreateChainTx called")

	// Compute the byte repr. of the unsigned tx and the signature of [key] over it
	unsignedIntf := interface{}(&tx.UnsignedCreateChainTx)
	unsignedTxBytes, err := Codec.Marshal(&unsignedIntf)
	if err != nil {
		return nil, fmt.Errorf("error serializing unsigned tx: %w", err)
	}
	sig, err := key.Sign(unsignedTxBytes)
	if err != nil {
		return nil, errors.New("error while signing")
	}
	if len(sig) != crypto.SECP256K1RSigLen {
		return nil, fmt.Errorf("expected signature to be length %d but was length %d", crypto.SECP256K1RSigLen, len(sig))
	}

	// Get information about the subnet
	subnet, err := service.vm.getSubnet(service.vm.DB, tx.SubnetID)
	if err != nil {
		return nil, fmt.Errorf("problem getting subnet information: %w", err)
	}

	// Find the location at which [key] should put its signature.
	// If [key] is a control key for this subnet and there is an empty spot in tx.ControlSigs, sign there
	// If [key] is a control key for this subnet and there is no empty spot in tx.ControlSigs, sign as payer
	// If [key] is not a control key, sign as payer (account controlled by [key] pays the tx fee)
	controlKeySet := ids.ShortSet{}
	controlKeySet.Add(subnet.ControlKeys...)
	isControlKey := controlKeySet.Contains(key.PublicKey().Address())

	payerSigEmpty := tx.PayerSig == [crypto.SECP256K1RSigLen]byte{} // true if no key has signed to pay the tx fee

	if isControlKey && len(tx.ControlSigs) != int(subnet.Threshold) { // Sign as controlSig
		tx.ControlSigs = append(tx.ControlSigs, [crypto.SECP256K1RSigLen]byte{})
		copy(tx.ControlSigs[len(tx.ControlSigs)-1][:], sig)
	} else if payerSigEmpty { // sign as payer
		copy(tx.PayerSig[:], sig)
	} else {
		return nil, errors.New("no place for key to sign")
	}

	crypto.SortSECP2561RSigs(tx.ControlSigs)

	return tx, nil
}

// IssueTxArgs are the arguments to IssueTx
type IssueTxArgs struct {
	// Tx being sent to the network
	Tx formatting.CB58 `json:"tx"`
}

// IssueTxResponse is the response from IssueTx
type IssueTxResponse struct {
	// ID of transaction being sent to network
	TxID ids.ID `json:"txID"`
}

// IssueTx issues the transaction [args.Tx] to the network
func (service *Service) IssueTx(_ *http.Request, args *IssueTxArgs, response *IssueTxResponse) error {
	service.vm.Ctx.Log.Info("Platform: IssueTx called")

	genTx := genericTx{}
	if err := Codec.Unmarshal(args.Tx.Bytes, &genTx); err != nil {
>>>>>>> 99d8f914
		return err
	} else if err := tx.SyntacticVerify(); err != nil {
		return err
	} else {
		response.TxID = tx.ID()
		return service.vm.issueTx(tx)
	}
}

/*
 ******************************************************
 ******** Create/get status of a blockchain ***********
 ******************************************************
 */

// CreateBlockchainArgs is the arguments for calling CreateBlockchain
type CreateBlockchainArgs struct {
	api.UserPass
	// ID of Subnet that validates the new blockchain
	SubnetID ids.ID `json:"subnetID"`
	// ID of the VM the new blockchain is running
	VMID string `json:"vmID"`
	// IDs of the FXs the VM is running
	FxIDs []string `json:"fxIDs"`
	// Human-readable name for the new blockchain, not necessarily unique
	Name string `json:"name"`
	// Genesis state of the blockchain being created
	GenesisData formatting.CB58 `json:"genesisData"`
}

// CreateBlockchain returns an unsigned transaction to create a new blockchain
// Must be signed with the Subnet's control keys and with a key that pays the transaction fee before issuance
func (service *Service) CreateBlockchain(_ *http.Request, args *CreateBlockchainArgs, response *api.TxIDResponse) error {
	service.vm.Ctx.Log.Info("Platform: CreateBlockchain called")
	switch {
	case args.Name == "":
		return errors.New("argument 'name' not given")
	case args.VMID == "":
		return errors.New("argument 'vmID' not given")
	}

	vmID, err := service.vm.chainManager.LookupVM(args.VMID)
	if err != nil {
		return fmt.Errorf("no VM with ID '%s' found", args.VMID)
	}

	fxIDs := []ids.ID(nil)
	for _, fxIDStr := range args.FxIDs {
		fxID, err := service.vm.chainManager.LookupVM(fxIDStr)
		if err != nil {
			return fmt.Errorf("no FX with ID '%s' found", fxIDStr)
		}
		fxIDs = append(fxIDs, fxID)
	}
	// If creating AVM instance, use secp256k1fx
	// TODO: Document FXs and have user specify them in API call
	fxIDsSet := ids.Set{}
	fxIDsSet.Add(fxIDs...)
	if vmID.Equals(avm.ID) && !fxIDsSet.Contains(secp256k1fx.ID) {
		fxIDs = append(fxIDs, secp256k1fx.ID)
	}

<<<<<<< HEAD
	if args.SubnetID.Equals(DefaultSubnetID) {
=======
	if subnetID.Equals(constants.DefaultSubnetID) {
>>>>>>> 99d8f914
		return errDSCantValidate
	}

	// Get the keys controlled by the user
	db, err := service.vm.Ctx.Keystore.GetDatabase(args.Username, args.Password)
	if err != nil {
		return fmt.Errorf("problem retrieving user '%s': %w", args.Username, err)
	}
	user := user{db: db}
	if keys, err := user.getKeys(); err != nil {
		return fmt.Errorf("couldn't get addresses controlled by the user: %w", err)
	} else if tx, err := service.vm.newCreateChainTx( // Create the transaction
		args.SubnetID,
		args.GenesisData.Bytes,
		vmID,
		fxIDs,
		args.Name,
		keys, // Control Keys
		keys, // Keys to pay fee
	); err != nil {
		return fmt.Errorf("couldn't create tx: %w", err)
	} else if err := tx.SyntacticVerify(); err != nil {
		return err
	} else {
		response.TxID = tx.ID()
		return service.vm.issueTx(tx)
	}
}

// GetBlockchainStatusArgs is the arguments for calling GetBlockchainStatus
// [BlockchainID] is the ID of or an alias of the blockchain to get the status of.
type GetBlockchainStatusArgs struct {
	BlockchainID string `json:"blockchainID"`
}

// GetBlockchainStatusReply is the reply from calling GetBlockchainStatus
// [Status] is the blockchain's status.
type GetBlockchainStatusReply struct {
	Status Status `json:"status"`
}

// GetBlockchainStatus gets the status of a blockchain with the ID [args.BlockchainID].
func (service *Service) GetBlockchainStatus(_ *http.Request, args *GetBlockchainStatusArgs, reply *GetBlockchainStatusReply) error {
	service.vm.Ctx.Log.Info("Platform: GetBlockchainStatus called")
	switch {
	case args.BlockchainID == "":
		return errors.New("argument 'blockchainID' not given")
	}

	if _, err := service.vm.chainManager.Lookup(args.BlockchainID); err == nil {
		reply.Status = Validating
		return nil
	} else if blockchainID, err := ids.FromString(args.BlockchainID); err != nil {
		return fmt.Errorf("problem parsing blockchainID '%s': %w", args.BlockchainID, err)
	} else if exists, err := service.chainExists(service.vm.LastAccepted(), blockchainID); err != nil {
		return fmt.Errorf("problem looking up blockchain: %w", err)
	} else if exists {
		reply.Status = Created
		return nil
	} else if exists, err := service.chainExists(service.vm.Preferred(), blockchainID); err != nil {
		return fmt.Errorf("problem looking up blockchain: %w", err)
	} else if exists {
		reply.Status = Preferred
		return nil
	}
	return nil
}

func (service *Service) chainExists(blockID ids.ID, chainID ids.ID) (bool, error) {
	blockIntf, err := service.vm.getBlock(blockID)
	if err != nil {
		return false, err
	}

	block, ok := blockIntf.(decision)
	if !ok {
		block, ok = blockIntf.Parent().(decision)
		if !ok {
			return false, errMissingDecisionBlock
		}
	}
	db := block.onAccept()

	chains, err := service.vm.getChains(db)
	if err != nil {
		return false, err
	}

	for _, chain := range chains {
		if chain.ID().Equals(chainID) {
			return true, nil
		}
	}
	return false, nil
}

// ValidatedByArgs is the arguments for calling ValidatedBy
type ValidatedByArgs struct {
	// ValidatedBy returns the ID of the Subnet validating the blockchain with this ID
	BlockchainID ids.ID `json:"blockchainID"`
}

// ValidatedByResponse is the reply from calling ValidatedBy
type ValidatedByResponse struct {
	// ID of the Subnet validating the specified blockchain
	SubnetID ids.ID `json:"subnetID"`
}

// ValidatedBy returns the ID of the Subnet that validates [args.BlockchainID]
func (service *Service) ValidatedBy(_ *http.Request, args *ValidatedByArgs, response *ValidatedByResponse) error {
	service.vm.Ctx.Log.Info("Platform: ValidatedBy called")
	chain, err := service.vm.getChain(service.vm.DB, args.BlockchainID)
	if err != nil {
		return err
	}
	response.SubnetID = chain.SubnetID
	return nil
}

// ValidatesArgs are the arguments to Validates
type ValidatesArgs struct {
	SubnetID ids.ID `json:"subnetID"`
}

// ValidatesResponse is the response from calling Validates
type ValidatesResponse struct {
	BlockchainIDs []ids.ID `json:"blockchainIDs"`
}

// Validates returns the IDs of the blockchains validated by [args.SubnetID]
func (service *Service) Validates(_ *http.Request, args *ValidatesArgs, response *ValidatesResponse) error {
	service.vm.Ctx.Log.Info("Platform: Validates called")
	// Verify that the Subnet exists
<<<<<<< HEAD
	// Ignore lookup error if it's the DefaultSubnetID
	if _, err := service.vm.getSubnet(service.vm.DB, args.SubnetID); err != nil && !args.SubnetID.Equals(DefaultSubnetID) {
=======
	// Ignore lookup error if it's the default subnet
	if _, err := service.vm.getSubnet(service.vm.DB, subnetID); err != nil && !subnetID.Equals(constants.DefaultSubnetID) {
>>>>>>> 99d8f914
		return err
	}
	// Get the chains that exist
	chains, err := service.vm.getChains(service.vm.DB)
	if err != nil {
		return err
	}
	// Filter to get the chains validated by the specified Subnet
	for _, chain := range chains {
		if chain.SubnetID.Equals(args.SubnetID) {
			response.BlockchainIDs = append(response.BlockchainIDs, chain.ID())
		}
	}
	return nil
}

// APIBlockchain is the representation of a blockchain used in API calls
type APIBlockchain struct {
	// Blockchain's ID
	ID ids.ID `json:"id"`

	// Blockchain's (non-unique) human-readable name
	Name string `json:"name"`

	// Subnet that validates the blockchain
	SubnetID ids.ID `json:"subnetID"`

	// Virtual Machine the blockchain runs
	VMID ids.ID `json:"vmID"`
}

// GetBlockchainsResponse is the response from a call to GetBlockchains
type GetBlockchainsResponse struct {
	// blockchains that exist
	Blockchains []APIBlockchain `json:"blockchains"`
}

// GetBlockchains returns all of the blockchains that exist
func (service *Service) GetBlockchains(_ *http.Request, args *struct{}, response *GetBlockchainsResponse) error {
	service.vm.Ctx.Log.Info("Platform: GetBlockchains called")
	chains, err := service.vm.getChains(service.vm.DB)
	if err != nil {
		return fmt.Errorf("couldn't retrieve blockchains: %w", err)
	}

	for _, chain := range chains {
		response.Blockchains = append(response.Blockchains, APIBlockchain{
			ID:       chain.ID(),
			Name:     chain.ChainName,
			SubnetID: chain.SubnetID,
			VMID:     chain.VMID,
		})
	}
	return nil
}<|MERGE_RESOLUTION|>--- conflicted
+++ resolved
@@ -9,21 +9,15 @@
 	"net/http"
 	"time"
 
-<<<<<<< HEAD
-	"github.com/ava-labs/gecko/vms/components/ava"
-
 	"github.com/ava-labs/gecko/api"
-=======
+	"github.com/ava-labs/gecko/ids"
 	"github.com/ava-labs/gecko/utils/constants"
-
-	"github.com/ava-labs/gecko/database"
->>>>>>> 99d8f914
-	"github.com/ava-labs/gecko/ids"
 	"github.com/ava-labs/gecko/utils/crypto"
 	"github.com/ava-labs/gecko/utils/formatting"
 	"github.com/ava-labs/gecko/utils/json"
 	"github.com/ava-labs/gecko/utils/math"
 	"github.com/ava-labs/gecko/vms/avm"
+	"github.com/ava-labs/gecko/vms/components/ava"
 	"github.com/ava-labs/gecko/vms/secp256k1fx"
 )
 
@@ -533,15 +527,8 @@
 func (service *Service) AddDefaultSubnetValidator(_ *http.Request, args *AddDefaultSubnetValidatorArgs, reply *api.TxIDResponse) error {
 	service.vm.Ctx.Log.Info("Platform: AddDefaultSubnetValidator called")
 	switch {
-<<<<<<< HEAD
-	case args.ID.IsZero(): // If ID unspecified, use this node's ID as validator ID
-		args.ID = service.vm.Ctx.NodeID
 	case args.Destination == "":
 		return errNoDestination
-=======
-	case args.PayerNonce == 0:
-		return fmt.Errorf("sender's next nonce not specified")
->>>>>>> 99d8f914
 	case int64(args.StartTime) < time.Now().Unix():
 		return fmt.Errorf("start time must be in the future")
 	}
@@ -574,34 +561,15 @@
 	}
 
 	// Create the transaction
-<<<<<<< HEAD
 	tx, err := service.vm.newAddDefaultSubnetValidatorTx(
 		uint64(args.weight()),          // Stake amount
 		uint64(args.StartTime),         // Start time
 		uint64(args.EndTime),           // End time
-		args.ID,                        // Node ID
+		nodeID,                         // Node ID
 		destination,                    // Destination
 		uint32(args.DelegationFeeRate), // Shares
 		privKeys,                       // Private keys
 	)
-=======
-	tx := addDefaultSubnetValidatorTx{UnsignedAddDefaultSubnetValidatorTx: UnsignedAddDefaultSubnetValidatorTx{
-		DurationValidator: DurationValidator{
-			Validator: Validator{
-				NodeID: nodeID,
-				Wght:   args.weight(),
-			},
-			Start: uint64(args.StartTime),
-			End:   uint64(args.EndTime),
-		},
-		Nonce:       uint64(args.PayerNonce),
-		Destination: destination,
-		NetworkID:   service.vm.Ctx.NetworkID,
-		Shares:      uint32(args.DelegationFeeRate),
-	}}
-
-	txBytes, err := Codec.Marshal(genericTx{Tx: &tx})
->>>>>>> 99d8f914
 	if err != nil {
 		return fmt.Errorf("couldn't create tx: %w", err)
 	}
@@ -691,8 +659,7 @@
 	if err != nil {
 		return fmt.Errorf("problem parsing subnetID '%s': %w", args.SubnetID, err)
 	}
-<<<<<<< HEAD
-	if subnetID.Equals(DefaultSubnetID) {
+	if subnetID.Equals(constants.DefaultSubnetID) {
 		return errors.New("non-default subnet validator attempts to validate default subnet")
 	}
 
@@ -703,38 +670,6 @@
 	}
 	user := user{db: db}
 	keys, err := user.getKeys()
-=======
-
-	if subnetID.Equals(constants.DefaultSubnetID) {
-		return errNonDSUsesDS
-	}
-
-	tx := addNonDefaultSubnetValidatorTx{
-		UnsignedAddNonDefaultSubnetValidatorTx: UnsignedAddNonDefaultSubnetValidatorTx{
-			SubnetValidator: SubnetValidator{
-				DurationValidator: DurationValidator{
-					Validator: Validator{
-						NodeID: args.APIValidator.ID,
-						Wght:   args.weight(),
-					},
-					Start: uint64(args.StartTime),
-					End:   uint64(args.EndTime),
-				},
-				Subnet: subnetID,
-			},
-			NetworkID: service.vm.Ctx.NetworkID,
-			Nonce:     uint64(args.PayerNonce),
-		},
-		ControlSigs: nil,
-		PayerSig:    [crypto.SECP256K1RSigLen]byte{},
-		vm:          nil,
-		id:          ids.ID{},
-		senderID:    ids.ShortID{},
-		bytes:       nil,
-	}
-
-	txBytes, err := Codec.Marshal(genericTx{Tx: &tx})
->>>>>>> 99d8f914
 	if err != nil {
 		return fmt.Errorf("couldn't get addresses controlled by the user: %w", err)
 	}
@@ -869,7 +804,6 @@
 	}
 	user := user{db: db}
 
-<<<<<<< HEAD
 	if to, err := service.vm.ParseAddress(args.To); err != nil { // Parse address
 		return fmt.Errorf("couldn't parse argument 'to' to an address: %w", err)
 	} else if privKeys, err := user.getKeys(); err != nil { // Get keys
@@ -877,179 +811,6 @@
 	} else if recipientKey, err := user.getKey(to); err != nil {
 		return fmt.Errorf("user does not have the key that controls address %s", service.vm.FormatAddress(to))
 	} else if tx, err := service.vm.newImportTx(privKeys, recipientKey); err != nil {
-=======
-	kc := secp256k1fx.NewKeychain()
-	key, err := user.getKey(toID)
-	if err != nil {
-		return errDB
-	}
-	kc.Add(key)
-
-	addrSet := ids.Set{}
-	addrSet.Add(ids.NewID(hashing.ComputeHash256Array(toID.Bytes())))
-
-	utxos, err := service.vm.GetAtomicUTXOs(addrSet)
-	if err != nil {
-		return fmt.Errorf("problem retrieving user's atomic UTXOs: %w", err)
-	}
-
-	amount := uint64(0)
-	time := service.vm.clock.Unix()
-
-	ins := []*ava.TransferableInput{}
-	keys := [][]*crypto.PrivateKeySECP256K1R{}
-	for _, utxo := range utxos {
-		if !utxo.AssetID().Equals(service.vm.ava) {
-			continue
-		}
-		inputIntf, signers, err := kc.Spend(utxo.Out, time)
-		if err != nil {
-			continue
-		}
-		input, ok := inputIntf.(ava.TransferableIn)
-		if !ok {
-			continue
-		}
-		spent, err := math.Add64(amount, input.Amount())
-		if err != nil {
-			return err
-		}
-		amount = spent
-
-		in := &ava.TransferableInput{
-			UTXOID: utxo.UTXOID,
-			Asset:  ava.Asset{ID: service.vm.ava},
-			In:     input,
-		}
-
-		ins = append(ins, in)
-		keys = append(keys, signers)
-	}
-
-	if amount == 0 {
-		return errNoFunds
-	}
-
-	ava.SortTransferableInputsWithSigners(ins, keys)
-
-	// Create the transaction
-	tx := ImportTx{UnsignedImportTx: UnsignedImportTx{
-		NetworkID: service.vm.Ctx.NetworkID,
-		Nonce:     uint64(args.PayerNonce),
-		Account:   toID,
-		Ins:       ins,
-	}}
-
-	// TODO: Should we check if tx is already signed?
-	unsignedIntf := interface{}(&tx.UnsignedImportTx)
-	unsignedTxBytes, err := Codec.Marshal(&unsignedIntf)
-	if err != nil {
-		return fmt.Errorf("error serializing unsigned tx: %w", err)
-	}
-	hash := hashing.ComputeHash256(unsignedTxBytes)
-
-	sig, err := key.SignHash(hash)
-	if err != nil {
-		return errors.New("error while signing")
-	}
-	copy(tx.Sig[:], sig)
-
-	for _, credKeys := range keys {
-		cred := &secp256k1fx.Credential{}
-		for _, key := range credKeys {
-			sig, err := key.SignHash(hash)
-			if err != nil {
-				return fmt.Errorf("problem creating transaction: %w", err)
-			}
-			fixedSig := [crypto.SECP256K1RSigLen]byte{}
-			copy(fixedSig[:], sig)
-
-			cred.Sigs = append(cred.Sigs, fixedSig)
-		}
-		tx.Creds = append(tx.Creds, cred)
-	}
-
-	txBytes, err := Codec.Marshal(genericTx{Tx: &tx})
-	if err != nil {
-		return errCreatingTransaction
-	}
-
-	response.Tx.Bytes = txBytes
-	return nil
-}
-
-// Signs an unsigned or partially signed CreateChainTx with [key]
-// If [key] is a control key for the subnet and there is an empty spot in tx.ControlSigs, signs there
-// If [key] is a control key for the subnet and there is no empty spot in tx.ControlSigs, signs as payer
-// If [key] is not a control key, sign as payer (account controlled by [key] pays the tx fee)
-// Sorts tx.ControlSigs before returning
-// Assumes each element of tx.ControlSigs is actually a signature, not just empty bytes
-func (service *Service) signCreateChainTx(tx *CreateChainTx, key *crypto.PrivateKeySECP256K1R) (*CreateChainTx, error) {
-	service.vm.Ctx.Log.Debug("signCreateChainTx called")
-
-	// Compute the byte repr. of the unsigned tx and the signature of [key] over it
-	unsignedIntf := interface{}(&tx.UnsignedCreateChainTx)
-	unsignedTxBytes, err := Codec.Marshal(&unsignedIntf)
-	if err != nil {
-		return nil, fmt.Errorf("error serializing unsigned tx: %w", err)
-	}
-	sig, err := key.Sign(unsignedTxBytes)
-	if err != nil {
-		return nil, errors.New("error while signing")
-	}
-	if len(sig) != crypto.SECP256K1RSigLen {
-		return nil, fmt.Errorf("expected signature to be length %d but was length %d", crypto.SECP256K1RSigLen, len(sig))
-	}
-
-	// Get information about the subnet
-	subnet, err := service.vm.getSubnet(service.vm.DB, tx.SubnetID)
-	if err != nil {
-		return nil, fmt.Errorf("problem getting subnet information: %w", err)
-	}
-
-	// Find the location at which [key] should put its signature.
-	// If [key] is a control key for this subnet and there is an empty spot in tx.ControlSigs, sign there
-	// If [key] is a control key for this subnet and there is no empty spot in tx.ControlSigs, sign as payer
-	// If [key] is not a control key, sign as payer (account controlled by [key] pays the tx fee)
-	controlKeySet := ids.ShortSet{}
-	controlKeySet.Add(subnet.ControlKeys...)
-	isControlKey := controlKeySet.Contains(key.PublicKey().Address())
-
-	payerSigEmpty := tx.PayerSig == [crypto.SECP256K1RSigLen]byte{} // true if no key has signed to pay the tx fee
-
-	if isControlKey && len(tx.ControlSigs) != int(subnet.Threshold) { // Sign as controlSig
-		tx.ControlSigs = append(tx.ControlSigs, [crypto.SECP256K1RSigLen]byte{})
-		copy(tx.ControlSigs[len(tx.ControlSigs)-1][:], sig)
-	} else if payerSigEmpty { // sign as payer
-		copy(tx.PayerSig[:], sig)
-	} else {
-		return nil, errors.New("no place for key to sign")
-	}
-
-	crypto.SortSECP2561RSigs(tx.ControlSigs)
-
-	return tx, nil
-}
-
-// IssueTxArgs are the arguments to IssueTx
-type IssueTxArgs struct {
-	// Tx being sent to the network
-	Tx formatting.CB58 `json:"tx"`
-}
-
-// IssueTxResponse is the response from IssueTx
-type IssueTxResponse struct {
-	// ID of transaction being sent to network
-	TxID ids.ID `json:"txID"`
-}
-
-// IssueTx issues the transaction [args.Tx] to the network
-func (service *Service) IssueTx(_ *http.Request, args *IssueTxArgs, response *IssueTxResponse) error {
-	service.vm.Ctx.Log.Info("Platform: IssueTx called")
-
-	genTx := genericTx{}
-	if err := Codec.Unmarshal(args.Tx.Bytes, &genTx); err != nil {
->>>>>>> 99d8f914
 		return err
 	} else if err := tx.SyntacticVerify(); err != nil {
 		return err
@@ -1112,11 +873,7 @@
 		fxIDs = append(fxIDs, secp256k1fx.ID)
 	}
 
-<<<<<<< HEAD
-	if args.SubnetID.Equals(DefaultSubnetID) {
-=======
-	if subnetID.Equals(constants.DefaultSubnetID) {
->>>>>>> 99d8f914
+	if args.SubnetID.Equals(constants.DefaultSubnetID) {
 		return errDSCantValidate
 	}
 
@@ -1250,13 +1007,8 @@
 func (service *Service) Validates(_ *http.Request, args *ValidatesArgs, response *ValidatesResponse) error {
 	service.vm.Ctx.Log.Info("Platform: Validates called")
 	// Verify that the Subnet exists
-<<<<<<< HEAD
 	// Ignore lookup error if it's the DefaultSubnetID
-	if _, err := service.vm.getSubnet(service.vm.DB, args.SubnetID); err != nil && !args.SubnetID.Equals(DefaultSubnetID) {
-=======
-	// Ignore lookup error if it's the default subnet
-	if _, err := service.vm.getSubnet(service.vm.DB, subnetID); err != nil && !subnetID.Equals(constants.DefaultSubnetID) {
->>>>>>> 99d8f914
+	if _, err := service.vm.getSubnet(service.vm.DB, args.SubnetID); err != nil && !args.SubnetID.Equals(constants.DefaultSubnetID) {
 		return err
 	}
 	// Get the chains that exist
