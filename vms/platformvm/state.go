--- conflicted
+++ resolved
@@ -389,32 +389,21 @@
 // Only returns UTXOs after [start].
 // Returns at most [limit] UTXO IDs.
 // Returns nil if no UTXOs reference [addr].
-<<<<<<< HEAD
+
 func (vm *VM) getReferencingUTXOs(db database.Database, addr []byte, start ids.ID, limit int) ([]ids.ID, error) {
 
 	idSlice := []ids.ID(nil)
 
-	iter := prefixdb.NewNested(addr, db).NewIteratorWithStart(start.Bytes())
-=======
-func (vm *VM) getReferencingUTXOs(db database.Database, addr []byte, start ids.ID, limit int) (ids.Set, error) {
-	toFetch := limit
-	utxoIDs := ids.Set{}
 	iter := prefixdb.NewNested(addr, db).NewIteratorWithStart(start[:])
->>>>>>> efdf59bf
 	defer iter.Release()
 	numFetched := 0
 	for numFetched < limit && iter.Next() {
 		if keyID, err := ids.ToID(iter.Key()); err != nil {
 			return nil, err
-<<<<<<< HEAD
-		} else if !bytes.Equal(keyID.Bytes(), start.Bytes()) {
+		} else if keyID != start {
 			idSlice = append(idSlice, keyID)
 			numFetched++
-=======
-		} else if utxoID != start {
-			utxoIDs.Add(utxoID)
-			toFetch--
->>>>>>> efdf59bf
+
 		}
 	}
 	return idSlice, nil
@@ -423,12 +412,9 @@
 // Persist that the UTXO with ID [utxoID] references [addr]
 func (vm *VM) putReferencingUTXO(db database.Database, addrBytes []byte, utxoID ids.ID) error {
 	prefixedDB := prefixdb.NewNested(addrBytes, db)
-<<<<<<< HEAD
+
 	defer prefixedDB.Close()
-	return prefixedDB.Put(utxoID.Bytes(), nil)
-=======
 	return prefixedDB.Put(utxoID[:], nil)
->>>>>>> efdf59bf
 }
 
 // Remove the UTXO with ID [utxoID] from the set of UTXOs that reference [addr]
@@ -472,21 +458,9 @@
 		} else if comp == 0 {
 			start = startUTXOID
 		}
-<<<<<<< HEAD
 		for {
 			currLimit := limit
 			utxoIDs, err := vm.getReferencingUTXOs(db, addr.Bytes(), start, currLimit) // Get IDs of UTXOs to fetch
-=======
-		utxoIDs, err := vm.getReferencingUTXOs(db, addr.Bytes(), start, limit) // Get IDs of UTXOs to fetch
-		if err != nil {
-			return nil, ids.ShortID{}, ids.ID{}, fmt.Errorf("couldn't get UTXOs for address %s", addr)
-		}
-		for utxoID := range utxoIDs { // Get the UTXOs
-			if seen.Contains(utxoID) { // already have this UTXO in the list
-				continue
-			}
-			utxo, err := vm.getUTXO(db, utxoID)
->>>>>>> efdf59bf
 			if err != nil {
 				return nil, ids.ShortID{}, ids.ID{}, fmt.Errorf("couldn't get UTXOs for address %s: %w", addr, err)
 			}
