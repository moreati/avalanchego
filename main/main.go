// (c) 2019-2020, Ava Labs, Inc. All rights reserved.
// See the file LICENSE for licensing terms.

package main

import (
	"fmt"

	"github.com/ava-labs/avalanchego/utils/dynamicip"

	"github.com/ava-labs/avalanchego/nat"
	"github.com/ava-labs/avalanchego/node"
	"github.com/ava-labs/avalanchego/utils/constants"
	"github.com/ava-labs/avalanchego/utils/crypto"
	"github.com/ava-labs/avalanchego/utils/logging"
)

const (
	header = "" +
		`     _____               .__                       .__` + "\n" +
		`    /  _  \___  _______  |  | _____    ____   ____ |  |__   ____    ,_ o` + "\n" +
		`   /  /_\  \  \/ /\__  \ |  | \__  \  /    \_/ ___\|  |  \_/ __ \   / //\,` + "\n" +
		`  /    |    \   /  / __ \|  |__/ __ \|   |  \  \___|   Y  \  ___/    \>> |` + "\n" +
		`  \____|__  /\_/  (____  /____(____  /___|  /\___  >___|  /\___  >    \\` + "\n" +
		`          \/           \/          \/     \/     \/     \/     \/`
)

var (
	stakingPortName = fmt.Sprintf("%s-staking", constants.AppName)
	httpPortName    = fmt.Sprintf("%s-http", constants.AppName)
)

// main is the primary entry point to Avalanche.
func main() {
	// Err is set based on the CLI arguments
	if Err != nil {
		fmt.Printf("parsing parameters returned with error %s\n", Err)
		return
	}

	factory := logging.NewFactory(Config.LoggingConfig)
	defer factory.Close()

	log, err := factory.Make()
	if err != nil {
		fmt.Printf("starting logger failed with: %s\n", err)
		return
	}
	fmt.Println(header)

	defer func() { recover() }()

	defer log.Stop()
	defer log.StopOnPanic()
	defer Config.DB.Close()

	// Track if sybil control is enforced
	if !Config.EnableStaking && Config.EnableP2PTLS {
		log.Warn("Staking is disabled. Sybil control is not enforced.")
	}
	if !Config.EnableStaking && !Config.EnableP2PTLS {
		log.Warn("Staking and p2p encryption are disabled. Packet spoofing is possible.")
	}

	// Check if transaction signatures should be checked
	if !Config.EnableCrypto {
		log.Warn("transaction signatures are not being checked")
	}
	crypto.EnableCrypto = Config.EnableCrypto

	if err := Config.ConsensusParams.Valid(); err != nil {
		log.Fatal("consensus parameters are invalid: %s", err)
		return
	}

	// Track if assertions should be executed
	if Config.LoggingConfig.Assertions {
		log.Debug("assertions are enabled. This may slow down execution")
	}

	// IsNATTraversal() for NoRouter is false.
	// Which means we tried to perform a NAT activity but we were not successful.
	if Config.AttemptedNATTraversal && !Config.Nat.IsNATTraversal() {
		log.Error("UPnP or NAT-PMP router attach failed, you may not be listening publicly," +
			" please confirm the settings in your router")
	}

	mapper := nat.NewPortMapper(log, Config.Nat)
	defer mapper.UnmapAllPorts()

	// Open staking port
	// we want for NAT Traversal to have the external port (Config.StakingIP.Port) to connect to our
	// internal listening port (Config.InternalStakingPort) which should be the same in most cases.
<<<<<<< HEAD
	mapper.Map("TCP", Config.InternalStakingPort, Config.StakingIP.Ip().Port, stakingPortName, &Config.StakingIP, Config.DynamicUpdateDuration)
=======
	mapper.Map("TCP", Config.StakingIP.Port, Config.StakingIP.Port, stakingPortName)
>>>>>>> 2c179657

	// Open the HTTP port iff the HTTP server is not listening on localhost
	if Config.HTTPHost != "127.0.0.1" && Config.HTTPHost != "localhost" {
		// For NAT Traversal we want to route from the external port (Config.ExternalHTTPPort)
		// to our internal port (Config.HTTPPort)
<<<<<<< HEAD
		mapper.Map("TCP", Config.HTTPPort, Config.ExternalHTTPPort, httpPortName, nil, Config.DynamicUpdateDuration)
=======
		mapper.Map("TCP", Config.HTTPPort, Config.HTTPPort, httpPortName)
>>>>>>> 2c179657
	}

	externalIPUpdater := dynamicip.NewDynamicIPManager(Config.DynamicConsensusResolver, Config.DynamicUpdateDuration, log, &Config.StakingIP)
	defer externalIPUpdater.Stop()

	log.Debug("initializing node state")
	node := node.Node{}
	if err := node.Initialize(&Config, log, factory); err != nil {
		log.Fatal("error initializing node state: %s", err)
		return
	}

	defer node.Shutdown()

	log.Debug("dispatching node handlers")
	err = node.Dispatch()
	log.Debug("node dispatching returned with %s", err)
}<|MERGE_RESOLUTION|>--- conflicted
+++ resolved
@@ -91,21 +91,13 @@
 	// Open staking port
 	// we want for NAT Traversal to have the external port (Config.StakingIP.Port) to connect to our
 	// internal listening port (Config.InternalStakingPort) which should be the same in most cases.
-<<<<<<< HEAD
-	mapper.Map("TCP", Config.InternalStakingPort, Config.StakingIP.Ip().Port, stakingPortName, &Config.StakingIP, Config.DynamicUpdateDuration)
-=======
-	mapper.Map("TCP", Config.StakingIP.Port, Config.StakingIP.Port, stakingPortName)
->>>>>>> 2c179657
+	mapper.Map("TCP", Config.StakingIP.Ip().Port, Config.StakingIP.Ip().Port, stakingPortName, &Config.StakingIP, Config.DynamicUpdateDuration)
 
 	// Open the HTTP port iff the HTTP server is not listening on localhost
 	if Config.HTTPHost != "127.0.0.1" && Config.HTTPHost != "localhost" {
 		// For NAT Traversal we want to route from the external port (Config.ExternalHTTPPort)
 		// to our internal port (Config.HTTPPort)
-<<<<<<< HEAD
-		mapper.Map("TCP", Config.HTTPPort, Config.ExternalHTTPPort, httpPortName, nil, Config.DynamicUpdateDuration)
-=======
-		mapper.Map("TCP", Config.HTTPPort, Config.HTTPPort, httpPortName)
->>>>>>> 2c179657
+		mapper.Map("TCP", Config.HTTPPort, Config.HTTPPort, httpPortName, nil, Config.DynamicUpdateDuration)
 	}
 
 	externalIPUpdater := dynamicip.NewDynamicIPManager(Config.DynamicConsensusResolver, Config.DynamicUpdateDuration, log, &Config.StakingIP)
