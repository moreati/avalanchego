// (c) 2019-2020, Ava Labs, Inc. All rights reserved.
// See the file LICENSE for licensing terms.

package node

import (
	"time"

	"github.com/ava-labs/gecko/database"
	"github.com/ava-labs/gecko/nat"
	"github.com/ava-labs/gecko/snow/consensus/avalanche"
	"github.com/ava-labs/gecko/snow/networking/router"
	"github.com/ava-labs/gecko/utils"
	"github.com/ava-labs/gecko/utils/logging"
	"github.com/ava-labs/gecko/utils/timer"
)

// Config contains all of the configurations of an Avalanche node.
type Config struct {
	// protocol to use for opening the network interface
	Nat nat.Router

	// ID of the network this node should connect to
	NetworkID uint32

	// Transaction fee configuration
	TxFee uint64

	// Staking uptime requirements
	UptimeRequirement float64

	// Minimum stake, in nAVAX, required to validate the primary network
	MinStake uint64

	// Assertions configuration
	EnableAssertions bool

	// Crypto configuration
	EnableCrypto bool

	// Database to use for the node
	DB database.Database

	// Staking configuration
	StakingIP               utils.IPDesc
	StakingLocalPort        uint16
	EnableP2PTLS            bool
	EnableStaking           bool
	StakingKeyFile          string
	StakingCertFile         string
	DisabledStakingWeight   uint64
	MaxNonStakerPendingMsgs uint
	StakerMSGPortion        float64
	StakerCPUPortion        float64

	// Network configuration
	NetworkConfig timer.AdaptiveTimeoutConfig

	// Bootstrapping configuration
	BootstrapPeers []*Peer

	// HTTP configuration
<<<<<<< HEAD
	HTTPHost            string
	HTTPPort            uint16
	EnableHTTPS         bool
	HTTPSKeyFile        string
	HTTPSCertFile       string
	APIRequireAuthToken bool
	APIAuthPassword     string
=======
	HTTPHost      string
	HTTPPort      uint16
	HTTPSEnabled  bool
	HTTPSKeyFile  string
	HTTPSCertFile string
>>>>>>> a537a239

	// Enable/Disable APIs
	AdminAPIEnabled    bool
	InfoAPIEnabled     bool
	KeystoreAPIEnabled bool
	MetricsAPIEnabled  bool
	HealthAPIEnabled   bool

	// Logging configuration
	LoggingConfig logging.Config

	// Plugin directory
	PluginDir string

	// Consensus configuration
	ConsensusParams avalanche.Parameters

	// Throughput configuration
	ThroughputPort          uint16
	ThroughputServerEnabled bool

	// IPC configuration
	IPCAPIEnabled      bool
	IPCPath            string
	IPCDefaultChainIDs []string

	// Router that is used to handle incoming consensus messages
	ConsensusRouter          router.Router
	ConsensusGossipFrequency time.Duration
	ConsensusShutdownTimeout time.Duration
}<|MERGE_RESOLUTION|>--- conflicted
+++ resolved
@@ -60,21 +60,13 @@
 	BootstrapPeers []*Peer
 
 	// HTTP configuration
-<<<<<<< HEAD
 	HTTPHost            string
 	HTTPPort            uint16
-	EnableHTTPS         bool
+	HTTPSEnabled        bool
 	HTTPSKeyFile        string
 	HTTPSCertFile       string
 	APIRequireAuthToken bool
 	APIAuthPassword     string
-=======
-	HTTPHost      string
-	HTTPPort      uint16
-	HTTPSEnabled  bool
-	HTTPSKeyFile  string
-	HTTPSCertFile string
->>>>>>> a537a239
 
 	// Enable/Disable APIs
 	AdminAPIEnabled    bool
