// (c) 2019-2020, Ava Labs, Inc. All rights reserved.
// See the file LICENSE for licensing terms.

package node

import (
	"crypto/tls"
	"crypto/x509"
	"encoding/pem"
	"errors"
	"fmt"
	"io/ioutil"
	"net"
	"os"
	"path/filepath"
	"sync"
	"syscall"
	"time"

	"github.com/ava-labs/avalanchego/api/admin"
	"github.com/ava-labs/avalanchego/api/auth"
	"github.com/ava-labs/avalanchego/api/health"
	"github.com/ava-labs/avalanchego/api/info"
	"github.com/ava-labs/avalanchego/api/keystore"
	"github.com/ava-labs/avalanchego/api/metrics"
	"github.com/ava-labs/avalanchego/api/server"
	"github.com/ava-labs/avalanchego/chains"
	"github.com/ava-labs/avalanchego/chains/atomic"
	"github.com/ava-labs/avalanchego/database"
	"github.com/ava-labs/avalanchego/database/manager"
	"github.com/ava-labs/avalanchego/database/prefixdb"
	"github.com/ava-labs/avalanchego/genesis"
	"github.com/ava-labs/avalanchego/ids"
	"github.com/ava-labs/avalanchego/indexer"
	"github.com/ava-labs/avalanchego/ipcs"
	"github.com/ava-labs/avalanchego/network"
	"github.com/ava-labs/avalanchego/snow/engine/common"
	"github.com/ava-labs/avalanchego/snow/networking/benchlist"
	"github.com/ava-labs/avalanchego/snow/networking/router"
	"github.com/ava-labs/avalanchego/snow/networking/timeout"
	"github.com/ava-labs/avalanchego/snow/triggers"
	"github.com/ava-labs/avalanchego/snow/validators"
	"github.com/ava-labs/avalanchego/utils"
	"github.com/ava-labs/avalanchego/utils/constants"
	"github.com/ava-labs/avalanchego/utils/hashing"
	"github.com/ava-labs/avalanchego/utils/logging"
	"github.com/ava-labs/avalanchego/utils/math"
	"github.com/ava-labs/avalanchego/utils/timer"
	"github.com/ava-labs/avalanchego/utils/wrappers"
	"github.com/ava-labs/avalanchego/version"
	"github.com/ava-labs/avalanchego/vms"
	"github.com/ava-labs/avalanchego/vms/avm"
	"github.com/ava-labs/avalanchego/vms/evm"
	"github.com/ava-labs/avalanchego/vms/nftfx"
	"github.com/ava-labs/avalanchego/vms/platformvm"
	"github.com/ava-labs/avalanchego/vms/propertyfx"
	"github.com/ava-labs/avalanchego/vms/rpcchainvm"
	"github.com/ava-labs/avalanchego/vms/secp256k1fx"
	"github.com/ava-labs/avalanchego/vms/timestampvm"

	ipcsapi "github.com/ava-labs/avalanchego/api/ipcs"
)

// Networking constants
const (
	TCP = "tcp"
)

var (
	genesisHashKey                  = []byte("genesisID")
	indexerDBPrefix                 = []byte{0x00}
	errPrimarySubnetNotBootstrapped = errors.New("primary subnet has not finished bootstrapping")

<<<<<<< HEAD
	// Version is the version of this code
	Version                 = version.NewDefaultApplication(constants.PlatformName, 1, 3, 1)
	versionParser           = version.NewDefaultApplicationParser()
=======
>>>>>>> 7ef080b5
	beaconConnectionTimeout = 1 * time.Minute
)

// Node is an instance of an Avalanche node.
type Node struct {
	Log        logging.Logger
	LogFactory logging.Factory
	HTTPLog    logging.Logger

	// This node's unique ID used when communicating with other nodes
	// (in consensus, for example)
	ID ids.ShortID

	// Storage for this node
	DBManager manager.Manager
	DB        database.Database

	// Indexes blocks, transactions and blocks
	indexer indexer.Indexer

	// Handles calls to Keystore API
	keystore keystore.Keystore

	// Manages shared memory
	sharedMemory atomic.Memory

	// Monitors node health and runs health checks
	healthService health.Service

	// Manages creation of blockchains and routing messages to them
	chainManager chains.Manager

	// Manages Virtual Machines
	vmManager vms.Manager

	// Manages validator benching
	benchlistManager benchlist.Manager

	// dispatcher for events as they happen in consensus
	DecisionDispatcher  *triggers.EventDispatcher
	ConsensusDispatcher *triggers.EventDispatcher

	IPCs *ipcs.ChainIPCs

	// Net runs the networking stack
	Net network.Network

	// this node's initial connections to the network
	beacons validators.Set

	// current validators of the network
	vdrs validators.Manager

	// Handles HTTP API calls
	APIServer server.Server

	// This node's configuration
	Config *Config

	// channel for closing the node
	nodeCloser chan<- os.Signal

	// ensures that we only close the node once.
	shutdownOnce sync.Once

	// True if node is shutting down or is done shutting down
	shuttingDown utils.AtomicBool

	// Incremented only once on initialization.
	// Decremented when node is done shutting down.
	doneShuttingDown sync.WaitGroup

	// Restarter can shutdown and restart the node
	restarter utils.Restarter
}

/*
 ******************************************************************************
 *************************** P2P Networking Section ***************************
 ******************************************************************************
 */

func (n *Node) initNetworking() error {
	listener, err := net.Listen(TCP, fmt.Sprintf(":%d", n.Config.StakingIP.Port))
	if err != nil {
		return err
	}
	dialer := network.NewDialer(TCP)

	var serverUpgrader, clientUpgrader network.Upgrader
	if n.Config.EnableP2PTLS {
		cert, err := tls.LoadX509KeyPair(n.Config.StakingCertFile, n.Config.StakingKeyFile)
		if err != nil {
			return err
		}

		// #nosec G402
		tlsConfig := &tls.Config{
			Certificates: []tls.Certificate{cert},
			ClientAuth:   tls.RequireAnyClientCert,
			// We do not use the TLS CA functionality to authenticate a
			// hostname. We only require an authenticated channel based on the
			// peer's public key. Therefore, we can safely skip CA verification.
			//
			// During our security audit by Quantstamp, this was investigated
			// and confirmed to be safe and correct.
			InsecureSkipVerify: true,
		}

		serverUpgrader = network.NewTLSServerUpgrader(tlsConfig)
		clientUpgrader = network.NewTLSClientUpgrader(tlsConfig)
	} else {
		serverUpgrader = network.NewIPUpgrader()
		clientUpgrader = network.NewIPUpgrader()
	}

	// Initialize validator manager and primary network's validator set
	primaryNetworkValidators := validators.NewSet()
	n.vdrs = validators.NewManager()
	if err := n.vdrs.Set(constants.PrimaryNetworkID, primaryNetworkValidators); err != nil {
		return err
	}

	// Configure benchlist
	n.Config.BenchlistConfig.Validators = n.vdrs
	n.benchlistManager = benchlist.NewManager(&n.Config.BenchlistConfig)

	consensusRouter := n.Config.ConsensusRouter
	if !n.Config.EnableStaking {
		if err := primaryNetworkValidators.AddWeight(n.ID, n.Config.DisabledStakingWeight); err != nil {
			return err
		}
		consensusRouter = &insecureValidatorManager{
			Router: consensusRouter,
			vdrs:   primaryNetworkValidators,
			weight: n.Config.DisabledStakingWeight,
		}
	}

	bootstrapWeight := n.beacons.Weight()
	reqWeight := (3*bootstrapWeight + 3) / 4

	if reqWeight > 0 {
		// Set a timer that will fire after a given timeout unless we connect
		// to a sufficient portion of stake-weighted nodes. If the timeout
		// fires, the node will shutdown.
		timer := timer.NewTimer(func() {
			// If the timeout fires and we're already shutting down, nothing to do.
			if !n.shuttingDown.GetValue() {
				n.Log.Warn("Failed to connect to bootstrap nodes. Node shutting down...")
				go n.Shutdown()
			}
		})

		go timer.Dispatch()
		timer.SetTimeoutIn(beaconConnectionTimeout)

		consensusRouter = &beaconManager{
			Router:         consensusRouter,
			timer:          timer,
			beacons:        n.beacons,
			requiredWeight: reqWeight,
		}
	}

	versionManager := version.NewCompatibility(
		Version,
		MinimumCompatibleVersion,
		GetApricotPhase1Time(n.Config.NetworkID),
		PrevMinimumCompatibleVersion,
		MinimumUnmaskedVersion,
		GetApricotPhase0Time(n.Config.NetworkID),
		PrevMinimumUnmaskedVersion,
	)

	n.Net = network.NewDefaultNetwork(
		n.Config.ConsensusParams.Metrics,
		n.Log,
		n.ID,
		n.Config.StakingIP,
		n.Config.NetworkID,
		versionManager,
		VersionParser,
		listener,
		dialer,
		serverUpgrader,
		clientUpgrader,
		primaryNetworkValidators,
		n.beacons,
		consensusRouter,
		n.Config.ConnMeterResetDuration,
		n.Config.ConnMeterMaxConns,
		n.restarter,
		n.Config.RestartOnDisconnected,
		n.Config.DisconnectedCheckFreq,
		n.Config.DisconnectedRestartTimeout,
		n.Config.SendQueueSize,
		n.Config.NetworkHealthConfig,
		n.benchlistManager,
		n.Config.PeerAliasTimeout,
	)

	n.nodeCloser = utils.HandleSignals(func(os.Signal) {
		// errors are already logged internally if they are meaningful
		n.Shutdown()
	}, syscall.SIGINT, syscall.SIGTERM)

	return nil
}

type insecureValidatorManager struct {
	router.Router
	vdrs   validators.Set
	weight uint64
}

func (i *insecureValidatorManager) Connected(vdrID ids.ShortID) {
	_ = i.vdrs.AddWeight(vdrID, i.weight)
	i.Router.Connected(vdrID)
}

func (i *insecureValidatorManager) Disconnected(vdrID ids.ShortID) {
	// Shouldn't error unless the set previously had an error, which should
	// never happen as described above
	_ = i.vdrs.RemoveWeight(vdrID, i.weight)
	i.Router.Disconnected(vdrID)
}

type beaconManager struct {
	router.Router
	timer          *timer.Timer
	beacons        validators.Set
	requiredWeight uint64
	weight         uint64
}

func (b *beaconManager) Connected(vdrID ids.ShortID) {
	weight, ok := b.beacons.GetWeight(vdrID)
	if !ok {
		b.Router.Connected(vdrID)
		return
	}
	weight, err := math.Add64(weight, b.weight)
	if err != nil {
		b.timer.Cancel()
		b.Router.Connected(vdrID)
		return
	}
	b.weight = weight
	if b.weight >= b.requiredWeight {
		b.timer.Cancel()
	}
	b.Router.Connected(vdrID)
}

func (b *beaconManager) Disconnected(vdrID ids.ShortID) {
	if weight, ok := b.beacons.GetWeight(vdrID); ok {
		// TODO: Account for weight changes in a more robust manner.

		// Sub64 should rarely error since only validators that have added their
		// weight can become disconnected. Because it is possible that there are
		// changes to the validators set, we utilize that Sub64 returns 0 on
		// error.
		b.weight, _ = math.Sub64(b.weight, weight)
	}
	b.Router.Disconnected(vdrID)
}

// Dispatch starts the node's servers.
// Returns when the node exits.
func (n *Node) Dispatch() error {
	// Start the HTTP API server
	go n.Log.RecoverAndPanic(func() {
		var err error
		if n.Config.HTTPSEnabled {
			n.Log.Debug("initializing API server with TLS")
			err = n.APIServer.DispatchTLS(n.Config.HTTPSCertFile, n.Config.HTTPSKeyFile)
		} else {
			n.Log.Debug("initializing API server without TLS")
			err = n.APIServer.Dispatch()
		}
		// When [n].Shutdown() is called, [n.APIServer].Close() is called.
		// This causes [n.APIServer].Dispatch() to return an error.
		// If that happened, don't log/return an error here.
		if !n.shuttingDown.GetValue() {
			n.Log.Fatal("API server dispatch failed with %s", err)
		}
		// If the API server isn't running, shut down the node.
		// If node is already shutting down, this does nothing.
		n.Shutdown()
	})

	// Add bootstrap nodes to the peer network
	for _, peer := range n.Config.BootstrapPeers {
		if !peer.IP.Equal(n.Config.StakingIP.IP()) {
			n.Net.Track(peer.IP)
		} else {
			n.Log.Error("can't add self as a bootstrapper")
		}
	}

	// Start P2P connections
	err := n.Net.Dispatch()

	// If the P2P server isn't running, shut down the node.
	// If node is already shutting down, this does nothing.
	n.Shutdown()

	// Wait until the node is done shutting down before returning
	n.doneShuttingDown.Wait()
	return err
}

/*
 ******************************************************************************
 *********************** End P2P Networking Section ***************************
 ******************************************************************************
 */

func (n *Node) initDatabase(dbManager manager.Manager) error {
	n.DBManager = dbManager
	n.DB = dbManager.Current()

	rawExpectedGenesisHash := hashing.ComputeHash256(n.Config.GenesisBytes)

	rawGenesisHash, err := n.DB.Get(genesisHashKey)
	if err == database.ErrNotFound {
		rawGenesisHash = rawExpectedGenesisHash
		err = n.DB.Put(genesisHashKey, rawGenesisHash)
	}
	if err != nil {
		return err
	}

	genesisHash, err := ids.ToID(rawGenesisHash)
	if err != nil {
		return err
	}
	expectedGenesisHash, err := ids.ToID(rawExpectedGenesisHash)
	if err != nil {
		return err
	}

	if genesisHash != expectedGenesisHash {
		return fmt.Errorf("db contains invalid genesis hash. DB Genesis: %s Generated Genesis: %s", genesisHash, expectedGenesisHash)
	}
	return nil
}

// Initialize this node's ID
// If staking is disabled, a node's ID is a hash of its IP
// Otherwise, it is a hash of the TLS certificate that this node
// uses for P2P communication
func (n *Node) initNodeID() error {
	if !n.Config.EnableP2PTLS {
		n.ID = ids.ShortID(hashing.ComputeHash160Array([]byte(n.Config.StakingIP.IP().String())))
		n.Log.Info("Set the node's ID to %s", n.ID.PrefixedString(constants.NodeIDPrefix))
		return nil
	}

	stakeCert, err := ioutil.ReadFile(n.Config.StakingCertFile)
	if err != nil {
		return fmt.Errorf("problem reading staking certificate: %w", err)
	}

	block, _ := pem.Decode(stakeCert)
	cert, err := x509.ParseCertificate(block.Bytes)
	if err != nil {
		return fmt.Errorf("problem parsing staking certificate: %w", err)
	}
	n.ID, err = ids.ToShortID(hashing.PubkeyBytesToAddress(cert.Raw))
	if err != nil {
		return fmt.Errorf("problem deriving staker ID from certificate: %w", err)
	}
	n.Log.Info("Set node's ID to %s", n.ID.PrefixedString(constants.NodeIDPrefix))
	return nil
}

// Set the node IDs of the peers this node should first connect to
func (n *Node) initBeacons() error {
	n.beacons = validators.NewSet()
	for _, peer := range n.Config.BootstrapPeers {
		if err := n.beacons.AddWeight(peer.ID, 1); err != nil {
			return err
		}
	}
	return nil
}

// Create the EventDispatcher used for hooking events
// into the general process flow.
func (n *Node) initEventDispatcher() error {
	n.DecisionDispatcher = &triggers.EventDispatcher{}
	n.DecisionDispatcher.Initialize(n.Log)

	n.ConsensusDispatcher = &triggers.EventDispatcher{}
	n.ConsensusDispatcher.Initialize(n.Log)

	return n.ConsensusDispatcher.Register("gossip", n.Net)
}

func (n *Node) initIPCs() error {
	chainIDs := make([]ids.ID, len(n.Config.IPCDefaultChainIDs))
	for i, chainID := range n.Config.IPCDefaultChainIDs {
		id, err := ids.FromString(chainID)
		if err != nil {
			return err
		}
		chainIDs[i] = id
	}

	var err error
	n.IPCs, err = ipcs.NewChainIPCs(n.Log, n.Config.IPCPath, n.Config.NetworkID, n.ConsensusDispatcher, n.DecisionDispatcher, chainIDs)
	return err
}

// Initialize [n.indexer].
// Should only be called after [n.DB], [n.DecisionDispatcher], [n.ConsensusDispatcher],
// [n.Log], [n.APIServer], [n.chainManager] are initialized
func (n *Node) initIndexer() error {
	txIndexerDB := prefixdb.New(indexerDBPrefix, n.DB)
	var err error
	n.indexer, err = indexer.NewIndexer(indexer.Config{
		IndexingEnabled:      n.Config.IndexAPIEnabled,
		AllowIncompleteIndex: n.Config.IndexAllowIncomplete,
		DB:                   txIndexerDB,
		Log:                  n.Log,
		DecisionDispatcher:   n.DecisionDispatcher,
		ConsensusDispatcher:  n.ConsensusDispatcher,
		APIServer:            &n.APIServer,
		ShutdownF:            n.Shutdown,
	})
	if err != nil {
		return fmt.Errorf("couldn't create index for txs: %w", err)
	}

	// Chain manager will notify indexer when a chain is created
	n.chainManager.AddRegistrant(n.indexer)

	return nil
}

// Initializes the Platform chain.
// Its genesis data specifies the other chains that should be created.
func (n *Node) initChains(genesisBytes []byte) {
	n.Log.Info("initializing chains")

	// Create the Platform Chain
	n.chainManager.ForceCreateChain(chains.ChainParameters{
		ID:            constants.PlatformChainID,
		SubnetID:      constants.PrimaryNetworkID,
		GenesisData:   genesisBytes, // Specifies other chains to create
		VMAlias:       platformvm.ID.String(),
		CustomBeacons: n.beacons,
	})
}

// initAPIServer initializes the server that handles HTTP calls
func (n *Node) initAPIServer() error {
	n.Log.Info("initializing API server")

	if !n.Config.APIRequireAuthToken {
		n.APIServer.Initialize(
			n.Log,
			n.LogFactory,
			n.Config.HTTPHost,
			n.Config.HTTPPort,
			n.Config.APIAllowedOrigins,
		)
		return nil
	}

	a, err := auth.New(n.Log, "auth", n.Config.APIAuthPassword)
	if err != nil {
		return err
	}

	n.APIServer.Initialize(
		n.Log,
		n.LogFactory,
		n.Config.HTTPHost,
		n.Config.HTTPPort,
		n.Config.APIAllowedOrigins,
		a,
	)

	// only create auth service if token authorization is required
	n.Log.Info("API authorization is enabled. Auth tokens must be passed in the header of API requests, except requests to the auth service.")
	authService, err := a.CreateHandler()
	if err != nil {
		return err
	}
	handler := &common.HTTPHandler{
		LockOptions: common.NoLock,
		Handler:     authService,
	}
	return n.APIServer.AddRoute(handler, &sync.RWMutex{}, "auth", "", n.Log)
}

// Create the vmManager, chainManager and register the following VMs:
// AVM, Simple Payments DAG, Simple Payments Chain, and Platform VM
// Assumes n.DBManager, n.vdrs all initialized (non-nil)
func (n *Node) initChainManager(avaxAssetID ids.ID) error {
	n.vmManager = vms.NewManager(&n.APIServer, n.HTTPLog)

	createAVMTx, err := genesis.VMGenesis(n.Config.GenesisBytes, avm.ID)
	if err != nil {
		return err
	}
	xChainID := createAVMTx.ID()

	createEVMTx, err := genesis.VMGenesis(n.Config.GenesisBytes, evm.ID)
	if err != nil {
		return err
	}
	cChainID := createEVMTx.ID()

	// If any of these chains die, the node shuts down
	criticalChains := ids.Set{}
	criticalChains.Add(
		constants.PlatformChainID,
		xChainID,
		cChainID,
	)

	// Manages network timeouts
	timeoutManager := &timeout.Manager{}
	if err := timeoutManager.Initialize(&n.Config.NetworkConfig, n.benchlistManager); err != nil {
		return err
	}
	go n.Log.RecoverAndPanic(timeoutManager.Dispatch)

	// Routes incoming messages from peers to the appropriate chain
	err = n.Config.ConsensusRouter.Initialize(
		n.ID,
		n.Log,
		timeoutManager,
		n.Config.ConsensusGossipFrequency,
		n.Config.ConsensusShutdownTimeout,
		criticalChains,
		n.Shutdown,
		n.Config.RouterHealthConfig,
		n.Config.NetworkConfig.MetricsNamespace,
		n.Config.NetworkConfig.Registerer,
	)
	if err != nil {
		return fmt.Errorf("couldn't initialize chain router: %w", err)
	}

	n.chainManager = chains.New(&chains.ManagerConfig{
		StakingEnabled:            n.Config.EnableStaking,
		MaxPendingMsgs:            n.Config.MaxPendingMsgs,
		MaxNonStakerPendingMsgs:   n.Config.MaxNonStakerPendingMsgs,
		StakerMSGPortion:          n.Config.StakerMSGPortion,
		StakerCPUPortion:          n.Config.StakerCPUPortion,
		Log:                       n.Log,
		LogFactory:                n.LogFactory,
		VMManager:                 n.vmManager,
		DecisionEvents:            n.DecisionDispatcher,
		ConsensusEvents:           n.ConsensusDispatcher,
		DBManager:                 n.DBManager,
		Router:                    n.Config.ConsensusRouter,
		Net:                       n.Net,
		ConsensusParams:           n.Config.ConsensusParams,
		EpochFirstTransition:      n.Config.EpochFirstTransition,
		EpochDuration:             n.Config.EpochDuration,
		Validators:                n.vdrs,
		NodeID:                    n.ID,
		NetworkID:                 n.Config.NetworkID,
		Server:                    &n.APIServer,
		Keystore:                  n.keystore,
		AtomicMemory:              &n.sharedMemory,
		AVAXAssetID:               avaxAssetID,
		XChainID:                  xChainID,
		CriticalChains:            criticalChains,
		TimeoutManager:            timeoutManager,
		HealthService:             n.healthService,
		WhitelistedSubnets:        n.Config.WhitelistedSubnets,
		RetryBootstrap:            n.Config.RetryBootstrap,
		RetryBootstrapMaxAttempts: n.Config.RetryBootstrapMaxAttempts,
	})

	vdrs := n.vdrs

	// If staking is disabled, ignore updates to Subnets' validator sets
	// Instead of updating node's validator manager, platform chain makes changes
	// to its own local validator manager (which isn't used for sampling)
	if !n.Config.EnableStaking {
		vdrs = validators.NewManager()
	}

	// Register the VMs that Avalanche supports
	errs := wrappers.Errs{}
	errs.Add(
		n.vmManager.RegisterVMFactory(platformvm.ID, &platformvm.Factory{
			ChainManager:       n.chainManager,
			Validators:         vdrs,
			StakingEnabled:     n.Config.EnableStaking,
			CreationFee:        n.Config.CreationTxFee,
			Fee:                n.Config.TxFee,
			UptimePercentage:   n.Config.UptimeRequirement,
			MinValidatorStake:  n.Config.MinValidatorStake,
			MaxValidatorStake:  n.Config.MaxValidatorStake,
			MinDelegatorStake:  n.Config.MinDelegatorStake,
			MinDelegationFee:   n.Config.MinDelegationFee,
			MinStakeDuration:   n.Config.MinStakeDuration,
			MaxStakeDuration:   n.Config.MaxStakeDuration,
			StakeMintingPeriod: n.Config.StakeMintingPeriod,
			ApricotPhase0Time:  GetApricotPhase0Time(n.Config.NetworkID),
		}),
		n.vmManager.RegisterVMFactory(avm.ID, &avm.Factory{
			CreationFee: n.Config.CreationTxFee,
			Fee:         n.Config.TxFee,
		}),
		n.vmManager.RegisterVMFactory(evm.ID, &rpcchainvm.Factory{
			Path:   filepath.Join(n.Config.PluginDir, "evm"),
			Config: n.Config.CorethConfig,
		}),
		n.vmManager.RegisterVMFactory(timestampvm.ID, &timestampvm.Factory{}),
		n.vmManager.RegisterVMFactory(secp256k1fx.ID, &secp256k1fx.Factory{}),
		n.vmManager.RegisterVMFactory(nftfx.ID, &nftfx.Factory{}),
		n.vmManager.RegisterVMFactory(propertyfx.ID, &propertyfx.Factory{}),
	)
	if errs.Errored() {
		return errs.Err
	}

	// Notify the API server when new chains are created
	n.chainManager.AddRegistrant(&n.APIServer)
	return nil
}

// initSharedMemory initializes the shared memory for cross chain interation
func (n *Node) initSharedMemory() error {
	n.Log.Info("initializing SharedMemory")
	sharedMemoryDB := prefixdb.New([]byte("shared memory"), n.DB)
	return n.sharedMemory.Initialize(n.Log, sharedMemoryDB)
}

// initKeystoreAPI initializes the keystore service, which is an on-node wallet.
// Assumes n.APIServer is already set
func (n *Node) initKeystoreAPI() error {
	n.Log.Info("initializing keystore")
<<<<<<< HEAD
	keystoreDB := n.DBManager.NewPrefixDBManager([]byte("keystore"))
	if err := n.keystoreServer.Initialize(n.Log, keystoreDB); err != nil {
		return err
	}
	keystoreHandler, err := n.keystoreServer.CreateHandler()
=======
	keystoreDB := prefixdb.New([]byte("keystore"), n.DB)
	n.keystore = keystore.New(n.Log, keystoreDB)
	keystoreHandler, err := n.keystore.CreateHandler()
>>>>>>> 7ef080b5
	if err != nil {
		return err
	}
	if !n.Config.KeystoreAPIEnabled {
		n.Log.Info("skipping keystore API initialization because it has been disabled")
		return nil
	}
	n.Log.Info("initializing keystore API")
	handler := &common.HTTPHandler{
		LockOptions: common.NoLock,
		Handler:     keystoreHandler,
	}
	return n.APIServer.AddRoute(handler, &sync.RWMutex{}, "keystore", "", n.HTTPLog)
}

// initMetricsAPI initializes the Metrics API
// Assumes n.APIServer is already set
func (n *Node) initMetricsAPI() error {
	registry, handler := metrics.NewService()
	// It is assumed by components of the system that the Metrics interface is
	// non-nil. So, it is set regardless of if the metrics API is available or not.
	n.Config.ConsensusParams.Metrics = registry
	n.Config.NetworkConfig.MetricsNamespace = constants.PlatformName
	n.Config.NetworkConfig.Registerer = registry

	if !n.Config.MetricsAPIEnabled {
		n.Log.Info("skipping metrics API initialization because it has been disabled")
		return nil
	}

	n.Log.Info("initializing metrics API")

	dbNamespace := fmt.Sprintf("%s_db", constants.PlatformName)
	meterDBManager, err := n.DBManager.NewMeterDBManager(dbNamespace, registry)
	if err != nil {
		return err
	}
	n.DBManager = meterDBManager

	return n.APIServer.AddRoute(handler, &sync.RWMutex{}, "metrics", "", n.HTTPLog)
}

// initAdminAPI initializes the Admin API service
// Assumes n.log, n.chainManager, and n.ValidatorAPI already initialized
func (n *Node) initAdminAPI() error {
	if !n.Config.AdminAPIEnabled {
		n.Log.Info("skipping admin API initialization because it has been disabled")
		return nil
	}
	n.Log.Info("initializing admin API")
	service, err := admin.NewService(n.Log, n.chainManager, &n.APIServer)
	if err != nil {
		return err
	}
	return n.APIServer.AddRoute(service, &sync.RWMutex{}, "admin", "", n.HTTPLog)
}

func (n *Node) initInfoAPI() error {
	if !n.Config.InfoAPIEnabled {
		n.Log.Info("skipping info API initialization because it has been disabled")
		return nil
	}
	n.Log.Info("initializing info API")
	service, err := info.NewService(
		n.Log,
		Version,
		n.ID,
		n.Config.NetworkID,
		n.chainManager,
		n.Net,
		n.Config.CreationTxFee,
		n.Config.TxFee,
	)
	if err != nil {
		return err
	}
	return n.APIServer.AddRoute(service, &sync.RWMutex{}, "info", "", n.HTTPLog)
}

// initHealthAPI initializes the Health API service
// Assumes n.Log, n.Net, n.APIServer, n.HTTPLog already initialized
func (n *Node) initHealthAPI() error {
	if !n.Config.HealthAPIEnabled {
		n.healthService = health.NewNoOpService()
		n.Log.Info("skipping health API initialization because it has been disabled")
		return nil
	}

	n.Log.Info("initializing Health API")
	healthService, err := health.NewService(n.Config.HealthCheckFreq, n.Log, n.Config.NetworkConfig.MetricsNamespace, n.Config.ConsensusParams.Metrics)
	if err != nil {
		return err
	}
	n.healthService = healthService

	isBootstrappedFunc := func() (interface{}, error) {
		if pChainID, err := n.chainManager.Lookup("P"); err != nil {
			return nil, errors.New("P-Chain not created")
		} else if xChainID, err := n.chainManager.Lookup("X"); err != nil {
			return nil, errors.New("X-Chain not created")
		} else if cChainID, err := n.chainManager.Lookup("C"); err != nil {
			return nil, errors.New("C-Chain not created")
		} else if !n.chainManager.IsBootstrapped(pChainID) || !n.chainManager.IsBootstrapped(xChainID) || !n.chainManager.IsBootstrapped(cChainID) {
			return nil, errPrimarySubnetNotBootstrapped
		}

		return nil, nil
	}
	// Passes if the P, X and C chains are finished bootstrapping
	err = n.healthService.RegisterMonotonicCheck("isBootstrapped", isBootstrappedFunc)
	if err != nil {
		return fmt.Errorf("couldn't register isBootstrapped health check: %w", err)
	}

	// Register the network layer with the health service
	err = n.healthService.RegisterCheck("network", n.Net.HealthCheck)
	if err != nil {
		return fmt.Errorf("couldn't register network health check")
	}

	// Register the router with the health service
	err = n.healthService.RegisterCheck("router", n.Config.ConsensusRouter.HealthCheck)
	if err != nil {
		return fmt.Errorf("couldn't register router health check")
	}

	handler, err := n.healthService.Handler()
	if err != nil {
		return err
	}

	return n.APIServer.AddRoute(handler, &sync.RWMutex{}, "health", "", n.HTTPLog)
}

// initIPCAPI initializes the IPC API service
// Assumes n.log and n.chainManager already initialized
func (n *Node) initIPCAPI() error {
	if !n.Config.IPCAPIEnabled {
		n.Log.Info("skipping ipc API initialization because it has been disabled")
		return nil
	}
	n.Log.Info("initializing ipc API")
	service, err := ipcsapi.NewService(n.Log, n.chainManager, &n.APIServer, n.IPCs)
	if err != nil {
		return err
	}
	return n.APIServer.AddRoute(service, &sync.RWMutex{}, "ipcs", "", n.HTTPLog)
}

// Give chains and VMs aliases as specified by the genesis information
func (n *Node) initAliases(genesisBytes []byte) error {
	n.Log.Info("initializing aliases")
	defaultAliases, chainAliases, vmAliases, err := genesis.Aliases(genesisBytes)
	if err != nil {
		return err
	}

	for chainID, aliases := range chainAliases {
		for _, alias := range aliases {
			if err := n.chainManager.Alias(chainID, alias); err != nil {
				return err
			}
		}
	}
	for vmID, aliases := range vmAliases {
		for _, alias := range aliases {
			if err := n.vmManager.Alias(vmID, alias); err != nil {
				return err
			}
		}
	}
	for url, aliases := range defaultAliases {
		if err := n.APIServer.AddAliases(url, aliases...); err != nil {
			return err
		}
	}
	return nil
}

// Initialize this node
func (n *Node) Initialize(
	config *Config,
	dbManager manager.Manager,
	logger logging.Logger,
	logFactory logging.Factory,
	restarter utils.Restarter,
) error {
	n.Log = logger
	n.LogFactory = logFactory
	n.Config = config
	n.restarter = restarter
	n.doneShuttingDown.Add(1)
	n.Log.Info("Node version is: %s", Version)

	httpLog, err := logFactory.MakeSubdir("http")
	if err != nil {
		return fmt.Errorf("problem initializing HTTP logger: %w", err)
	}
	n.HTTPLog = httpLog

	if err := n.initDatabase(dbManager); err != nil { // Set up the node's database
		return fmt.Errorf("problem initializing database: %w", err)
	}
	if err = n.initNodeID(); err != nil { // Derive this node's ID
		return fmt.Errorf("problem initializing staker ID: %w", err)
	}
	if err = n.initBeacons(); err != nil { // Configure the beacons
		return fmt.Errorf("problem initializing node beacons: %w", err)
	}
	// Start HTTP APIs
	if err := n.initAPIServer(); err != nil { // Start the API Server
		return fmt.Errorf("couldn't initialize API server: %w", err)
	}
	if err := n.initMetricsAPI(); err != nil { // Start the Metrics API
		return fmt.Errorf("couldn't initialize metrics API: %w", err)
	}
	if err := n.initKeystoreAPI(); err != nil { // Start the Keystore API
		return fmt.Errorf("couldn't initialize keystore API: %w", err)
	}

	if err := n.initSharedMemory(); err != nil { // Initialize shared memory
		return fmt.Errorf("problem initializing shared memory: %w", err)
	}

	if err = n.initNetworking(); err != nil { // Set up all networking
		return fmt.Errorf("problem initializing networking: %w", err)
	}
	if err = n.initEventDispatcher(); err != nil { // Set up the event dipatcher
		return fmt.Errorf("problem initializing event dispatcher: %w", err)
	}

	// Start the Health API
	// Has to be initialized before chain manager
	// [n.Net] must already be set
	if err := n.initHealthAPI(); err != nil {
		return fmt.Errorf("couldn't initialize health API: %w", err)
	}
	if err := n.initChainManager(n.Config.AvaxAssetID); err != nil { // Set up the chain manager
		return fmt.Errorf("couldn't initialize chain manager: %w", err)
	}
	if err := n.initAdminAPI(); err != nil { // Start the Admin API
		return fmt.Errorf("couldn't initialize admin API: %w", err)
	}
	if err := n.initInfoAPI(); err != nil { // Start the Info API
		return fmt.Errorf("couldn't initialize info API: %w", err)
	}
	if err := n.initIPCs(); err != nil { // Start the IPCs
		return fmt.Errorf("couldn't initialize IPCs: %w", err)
	}
	if err := n.initIPCAPI(); err != nil { // Start the IPC API
		return fmt.Errorf("couldn't initialize the IPC API: %w", err)
	}
	if err := n.initAliases(n.Config.GenesisBytes); err != nil { // Set up aliases
		return fmt.Errorf("couldn't initialize aliases: %w", err)
	}
	if err := n.initIndexer(); err != nil {
		return fmt.Errorf("couldn't initialize indexer: %w", err)
	}
	// Start the Platform chain
	n.initChains(n.Config.GenesisBytes)
	return nil
}

// Shutdown this node
// May be called multiple times
func (n *Node) Shutdown() {
	n.shuttingDown.SetValue(true)
	n.shutdownOnce.Do(n.shutdown)
}

func (n *Node) shutdown() {
	n.Log.Info("shutting down node")
	if n.IPCs != nil {
		if err := n.IPCs.Shutdown(); err != nil {
			n.Log.Debug("error during IPC shutdown: %s", err)
		}
	}
	if n.chainManager != nil {
		n.chainManager.Shutdown()
	}
	if n.Net != nil {
		// Close already logs its own error if one occurs, so the error is ignored here
		_ = n.Net.Close()
	}
	if err := n.APIServer.Shutdown(); err != nil {
		n.Log.Debug("error during API shutdown: %s", err)
	}
	if err := n.indexer.Close(); err != nil {
		n.Log.Debug("error closing tx indexer: %w", err)
	}
	utils.ClearSignals(n.nodeCloser)
	n.doneShuttingDown.Done()
	n.Log.Info("finished node shutdown")
}<|MERGE_RESOLUTION|>--- conflicted
+++ resolved
@@ -71,12 +71,6 @@
 	indexerDBPrefix                 = []byte{0x00}
 	errPrimarySubnetNotBootstrapped = errors.New("primary subnet has not finished bootstrapping")
 
-<<<<<<< HEAD
-	// Version is the version of this code
-	Version                 = version.NewDefaultApplication(constants.PlatformName, 1, 3, 1)
-	versionParser           = version.NewDefaultApplicationParser()
-=======
->>>>>>> 7ef080b5
 	beaconConnectionTimeout = 1 * time.Minute
 )
 
@@ -720,17 +714,9 @@
 // Assumes n.APIServer is already set
 func (n *Node) initKeystoreAPI() error {
 	n.Log.Info("initializing keystore")
-<<<<<<< HEAD
 	keystoreDB := n.DBManager.NewPrefixDBManager([]byte("keystore"))
-	if err := n.keystoreServer.Initialize(n.Log, keystoreDB); err != nil {
-		return err
-	}
-	keystoreHandler, err := n.keystoreServer.CreateHandler()
-=======
-	keystoreDB := prefixdb.New([]byte("keystore"), n.DB)
 	n.keystore = keystore.New(n.Log, keystoreDB)
 	keystoreHandler, err := n.keystore.CreateHandler()
->>>>>>> 7ef080b5
 	if err != nil {
 		return err
 	}
